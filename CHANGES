    * Documentation fix: password protected socket connection (#2374)
    * Allow `timeout=None` in `PubSub.get_message()` to wait forever
    * add `nowait` flag to `asyncio.Connection.disconnect()`
    * Update README.md links
    * Fix timezone handling for datetime to unixtime conversions
    * Fix start_id type for XAUTOCLAIM
    * Remove verbose logging from cluster.py
    * Add retry mechanism to async version of Connection
    * Compare commands case-insensitively in the asyncio command parser
    * Allow negative `retries` for `Retry` class to retry forever
    * Add `items` parameter to `hset` signature
    * Create codeql-analysis.yml (#1988). Thanks @chayim
    * Add limited support for Lua scripting with RedisCluster
    * Implement `.lock()` method on RedisCluster
    * Fix cursor returned by SCAN for RedisCluster & change default target to PRIMARIES
    * Fix scan_iter for RedisCluster
    * Remove verbose logging when initializing ClusterPubSub, ClusterPipeline or RedisCluster
    * Fix broken connection writer lock-up for asyncio (#2065)
    * Fix auth bug when provided with no username (#2086)
    * Fix missing ClusterPipeline._lock (#2189)
    * Added dynaminc_startup_nodes configuration to RedisCluster
    * Fix reusing the old nodes' connections when cluster topology refresh is being done
    * Fix RedisCluster to immediately raise AuthenticationError without a retry
    * ClusterPipeline Doesn't Handle ConnectionError for Dead Hosts (#2225)
    * Remove compatibility code for old versions of Hiredis, drop Packaging dependency
    * The `deprecated` library is no longer a dependency
<<<<<<< HEAD
    * Added CredentialsProvider class to support password rotation
=======
    * Enable Lock for asyncio cluster mode
>>>>>>> fb647430

* 4.1.3 (Feb 8, 2022)
    * Fix flushdb and flushall (#1926)
    * Add redis5 and redis4 dockers (#1871)
    * Change json.clear test multi to be up to date with redisjson (#1922)
    * Fixing volume for unstable_cluster docker (#1914)
    * Update changes file with changes since 4.0.0-beta2 (#1915)
* 4.1.2 (Jan 27, 2022)
    * Invalid OCSP certificates should raise ConnectionError on failed validation (#1907)
    * Added retry mechanism on socket timeouts when connecting to the server (#1895)
    * LMOVE, BLMOVE return incorrect responses (#1906)
    * Fixing AttributeError in UnixDomainSocketConnection (#1903)
    * Fixing TypeError in GraphCommands.explain (#1901)
    * For tests, increasing wait time for the cluster (#1908)
    * Increased pubsub's wait_for_messages timeout to prevent flaky tests (#1893)
    * README code snippets formatted to highlight properly (#1888)
    * Fix link in the main page (#1897)
    * Documentation fixes: JSON Example, SSL Connection Examples, RTD version (#1887)
    * Direct link to readthedocs (#1885)
* 4.1.1 (Jan 17, 2022)
    * Add retries to connections in Sentinel Pools (#1879)
    * OCSP Stapling Support (#1873)
    * Define incr/decr as aliases of incrby/decrby (#1874)
    * FT.CREATE - support MAXTEXTFIELDS, TEMPORARY, NOHL, NOFREQS, SKIPINITIALSCAN (#1847)
    * Timeseries docs fix (#1877)
    * get_connection: catch OSError too (#1832)
    * Set keys var otherwise variable not created (#1853)
    * Clusters should optionally require full slot coverage (#1845)
    * Triple quote docstrings in client.py PEP 257 (#1876)
    * syncing requirements (#1870)
    * Typo and typing in GraphCommands documentation (#1855)
    * Allowing poetry and redis-py to install together (#1854)
    * setup.py: Add project_urls for PyPI (#1867)
    * Support test with redis unstable docker (#1850)
    * Connection examples (#1835)
    * Documentation cleanup (#1841)
* 4.1.0 (Dec 26, 2021)
    * OCSP stapling support (#1820)
    * Support for SELECT (#1825)
    * Support for specifying error types with retry (#1817)
    * Support for RESET command since Redis 6.2.0 (#1824)
    * Support CLIENT TRACKING (#1612)
    * Support WRITE in CLIENT PAUSE (#1549)
    * JSON set_file and set_path support (#1818)
    * Allow ssl_ca_path with rediss:// urls (#1814)
    * Support for password-encrypted SSL private keys (#1782)
    * Support SYNC and PSYNC (#1741)
    * Retry on error exception and timeout fixes (#1821)
    * Fixing read race condition during pubsub (#1737)
    * Fixing exception in listen (#1823)
    * Fixed MovedError, and stopped iterating through startup nodes when slots are fully covered (#1819)
    * Socket not closing after server disconnect (#1797)
    * Single sourcing the package version (#1791)
    * Ensure redis_connect_func is set on uds connection (#1794)
    * SRTALGO - Skip for redis versions greater than 7.0.0 (#1831)
    * Documentation updates (#1822)
    * Add CI action to install package from repository commit hash (#1781) (#1790)
    * Fix link in lmove docstring (#1793)
    * Disabling JSON.DEBUG tests (#1787)
    * Migrated targeted nodes to kwargs in Cluster Mode (#1762)
    * Added support for MONITOR in clusters (#1756)
    * Adding ROLE Command (#1610)
    * Integrate RedisBloom support (#1683)
    * Adding RedisGraph support (#1556)
    * Allow overriding connection class via keyword arguments (#1752)
    * Aggregation LOAD * support for RediSearch (#1735)
    * Adding cluster, bloom, and graph docs (#1779)
    * Add packaging to setup_requires, and use >= to play nice to setup.py (fixes #1625) (#1780)
    * Fixing the license link in the readme (#1778)
    * Removing distutils from tests (#1773)
    * Fix cluster ACL tests (#1774)
    * Improved RedisCluster's reinitialize_steps and documentation (#1765)
    * Added black and isort (#1734)
    * Link Documents for all module commands (#1711)
    * Pyupgrade + flynt + f-strings (#1759)
    * Remove unused aggregation subclasses in RediSearch (#1754)
    * Adding RedisCluster client to support Redis Cluster Mode (#1660)
    * Support RediSearch FT.PROFILE command (#1727)
    * Adding support for non-decodable commands (#1731)
    * COMMAND GETKEYS support (#1738)
    * RedisJSON 2.0.4 behaviour support (#1747)
    * Removing deprecating distutils (PEP 632) (#1730)
    * Updating PR template (#1745)
    * Removing duplication of Script class (#1751)
    * Splitting documentation for read the docs (#1743)
    * Improve code coverage for aggregation tests (#1713)
    * Fixing COMMAND GETKEYS tests (#1750)
    * GitHub release improvements (#1684)
* 4.0.2 (Nov 22, 2021)
    * Restoring Sentinel commands to redis client (#1723)
    * Better removal of hiredis warning (#1726)
    * Adding links to redis documents in function calls (#1719)
* 4.0.1 (Nov 17, 2021)
    * Removing command on initial connections (#1722)
    * Removing hiredis warning when not installed (#1721)
* 4.0.0 (Nov 15, 2021)
    * FT.EXPLAINCLI intentionally raising NotImplementedError
    * Restoring ZRANGE desc for Redis < 6.2.0 (#1697)
    * Response parsing occasionally fails to parse floats (#1692)
    * Re-enabling read-the-docs (#1707)
    * Call HSET after FT.CREATE to avoid keyspace scan (#1706)
    * Unit tests fixes for compatibility (#1703)
    * Improve documentation about Locks (#1701)
    * Fixes to allow --redis-url to pass through all tests (#1700)
    * Fix unit tests running against Redis 4.0.0 (#1699)
    * Search alias test fix (#1695)
    * Adding RediSearch/RedisJSON tests (#1691)
    * Updating codecov rules (#1689)
    * Tests to validate custom JSON decoders (#1681)
    * Added breaking icon to release drafter (#1702)
    * Removing dependency on six (#1676)
    * Re-enable pipeline support for JSON and TimeSeries (#1674)
    * Export Sentinel, and SSL like other classes (#1671)
    * Restore zrange functionality for older versions of Redis (#1670)
    * Fixed garbage collection deadlock (#1578)
    * Tests to validate built python packages (#1678)
    * Sleep for flaky search test (#1680)
    * Test function renames, to match standards (#1679)
    * Docstring improvements for Redis class (#1675)
    * Fix georadius tests (#1672)
    * Improvements to JSON coverage (#1666)
    * Add python_requires setuptools check for python > 3.6 (#1656)
    * SMISMEMBER support (#1667)
    * Exposing the module version in loaded_modules (#1648)
    * RedisTimeSeries support (#1652)
    * Support for json multipath ($) (#1663)
    * Added boolean parsing to PEXPIRE and PEXPIREAT (#1665)
    * Add python_requires setuptools check for python > 3.6 (#1656)
    * Adding vulture for static analysis (#1655)
    * Starting to clean the docs (#1657)
    * Update README.md (#1654)
    * Adding description format for package (#1651)
    * Publish to pypi as releases are generated with the release drafter (#1647)
    * Restore actions to prs (#1653)
    * Fixing the package to include commands (#1649)
    * Re-enabling codecov as part of CI process (#1646)
    * Adding support for redisearch (#1640) Thanks @chayim
    * redisjson support (#1636) Thanks @chayim
    * Sentinel: Add SentinelManagedSSLConnection (#1419) Thanks @AbdealiJK
    * Enable floating parameters in SET (ex and px) (#1635) Thanks @AvitalFineRedis
    * Add warning when hiredis not installed. Recommend installation. (#1621) Thanks @adiamzn
    * Raising NotImplementedError for SCRIPT DEBUG and DEBUG SEGFAULT (#1624) Thanks @chayim
    * CLIENT REDIR command support (#1623) Thanks @chayim
    * REPLICAOF command implementation (#1622) Thanks @chayim
    * Add support to NX XX and CH to GEOADD (#1605) Thanks @AvitalFineRedis
    * Add support to ZRANGE and ZRANGESTORE parameters (#1603) Thanks @AvitalFineRedis
    * Pre 6.2 redis should default to None for script flush (#1641) Thanks @chayim
    * Add FULL option to XINFO SUMMARY (#1638) Thanks @agusdmb
    * Geosearch test should use any=True (#1594) Thanks @Andrew-Chen-Wang
    * Removing packaging dependency (#1626) Thanks @chayim
    * Fix client_kill_filter docs for skimpy (#1596) Thanks @Andrew-Chen-Wang
    * Normalize minid and maxlen docs (#1593) Thanks @Andrew-Chen-Wang
    * Update docs for multiple usernames for ACL DELUSER (#1595) Thanks @Andrew-Chen-Wang
    * Fix grammar of get param in set command (#1588) Thanks @Andrew-Chen-Wang
    * Fix docs for client_kill_filter (#1584) Thanks @Andrew-Chen-Wang
    * Convert README & CONTRIBUTING from rst to md (#1633) Thanks @davidylee
    * Test BYLEX param in zrangestore (#1634) Thanks @AvitalFineRedis
    * Tox integrations with invoke and docker (#1632) Thanks @chayim
    * Adding the release drafter to help simplify release notes (#1618). Thanks @chayim
    * BACKWARDS INCOMPATIBLE: Removed support for end of life Python 2.7. #1318
    * BACKWARDS INCOMPATIBLE: All values within Redis URLs are unquoted via
      urllib.parse.unquote. Prior versions of redis-py supported this by
      specifying the ``decode_components`` flag to the ``from_url`` functions.
      This is now done by default and cannot be disabled. #589
    * POTENTIALLY INCOMPATIBLE: Redis commands were moved into a mixin
      (see commands.py). Anyone importing ``redis.client`` to access commands
      directly should import ``redis.commands``. #1534, #1550
    * Removed technical debt on REDIS_6_VERSION placeholder. Thanks @chayim #1582.
    * Various docus fixes. Thanks @Andrew-Chen-Wang #1585, #1586.
    * Support for LOLWUT command, available since Redis 5.0.0.
      Thanks @brainix #1568.
    * Added support for CLIENT REPLY, available in Redis 3.2.0.
      Thanks @chayim #1581.
    * Support for Auto-reconnect PubSub on get_message. Thanks @luhn #1574.
    * Fix RST syntax error in README/ Thanks @JanCBrammer #1451.
    * IDLETIME and FREQ support for RESTORE. Thanks @chayim #1580.
    * Supporting args with MODULE LOAD. Thanks @chayim #1579.
    * Updating RedisLabs with Redis. Thanks @gkorland #1575.
    * Added support for ASYNC to SCRIPT FLUSH available in Redis 6.2.0.
      Thanks @chayim. #1567
    * Added CLIENT LIST fix to support multiple client ids available in
      Redis 2.8.12. Thanks @chayim #1563.
    * Added DISCARD support for pipelines available in Redis 2.0.0.
      Thanks @chayim #1565.
    * Added ACL DELUSER support for deleting lists of users available in
      Redis 6.2.0. Thanks @chayim. #1562
    * Added CLIENT TRACKINFO support available in Redis 6.2.0.
      Thanks @chayim. #1560
    * Added GEOSEARCH and GEOSEARCHSTORE support available in Redis 6.2.0.
      Thanks @AvitalFine Redis. #1526
    * Added LPUSHX support for lists available in Redis 4.0.0.
      Thanks @chayim. #1559
    * Added support for QUIT available in Redis 1.0.0.
      Thanks @chayim. #1558
    * Added support for COMMAND COUNT available in Redis 2.8.13.
      Thanks @chayim. #1554.
    * Added CREATECONSUMER support for XGROUP available in Redis 6.2.0.
      Thanks @AvitalFineRedis. #1553
    * Including slowly complexity in INFO if available.
      Thanks @ian28223 #1489.
    * Added support for STRALGO available in Redis 6.0.0.
      Thanks @AvitalFineRedis. #1528
    * Addes support for ZMSCORE available in Redis 6.2.0.
      Thanks @2014BDuck and @jiekun.zhu. #1437
    * Support MINID and LIMIT on XADD available in Redis 6.2.0.
      Thanks @AvitalFineRedis. #1548
    * Added sentinel commands FLUSHCONFIG, CKQUORUM, FAILOVER, and RESET
      available in Redis 2.8.12.
      Thanks @otherpirate. #834
    * Migrated Version instead of StrictVersion for Python 3.10.
      Thanks @tirkarthi. #1552
    * Added retry mechanism with backoff. Thanks @nbraun-amazon. #1494
    * Migrated commands to a mixin. Thanks @chayim. #1534
    * Added support for ZUNION, available in Redis 6.2.0. Thanks
      @AvitalFineRedis. #1522
    * Added support for CLIENT LIST with ID, available in Redis 6.2.0.
      Thanks @chayim. #1505
    * Added support for MINID and LIMIT with xtrim, available in Reds 6.2.0.
      Thanks @chayim. #1508
    * Implemented LMOVE and BLMOVE commands, available in Redis 6.2.0.
      Thanks @chayim. #1504
    * Added GET argument to SET command, available in Redis 6.2.0.
      Thanks @2014BDuck. #1412
    * Documentation fixes. Thanks @enjoy-binbin @jonher937. #1496 #1532
    * Added support for XAUTOCLAIM, available in Redis 6.2.0.
      Thanks @AvitalFineRedis. #1529
    * Added IDLE support for XPENDING, available in Redis 6.2.0.
      Thanks @AvitalFineRedis. #1523
    * Add a count parameter to lpop/rpop, available in Redis 6.2.0.
      Thanks @wavenator. #1487
    * Added a (pypy) trove classifier for Python 3.9.
      Thanks @D3X. #1535
    * Added ZINTER support, available in Redis 6.2.0.
      Thanks @AvitalFineRedis. #1520
    * Added ZINTER support, available in Redis 6.2.0.
      Thanks @AvitalFineRedis. #1520
    * Added ZDIFF and ZDIFFSTORE support, available in Redis 6.2.0.
      Thanks @AvitalFineRedis. #1518
    * Added ZRANGESTORE support, available in Redis 6.2.0.
      Thanks @AvitalFineRedis. #1521
    * Added LT and GT support for ZADD, available in Redis 6.2.0.
      Thanks @chayim. #1509
    * Added ZRANDMEMBER support, available in Redis 6.2.0.
      Thanks @AvitalFineRedis. #1519
    * Added GETDEL support, available in Redis 6.2.0.
      Thanks @AvitalFineRedis. #1514
    * Added CLIENT KILL laddr filter, available in Redis 6.2.0.
      Thanks @chayim. #1506
    * Added CLIENT UNPAUSE, available in Redis 6.2.0.
      Thanks @chayim. #1512
    * Added NOMKSTREAM support for XADD, available in Redis 6.2.0.
      Thanks @chayim. #1507
    * Added HRANDFIELD support, available in Redis 6.2.0.
      Thanks @AvitalFineRedis. #1513
    * Added CLIENT INFO support, available in Redis 6.2.0.
      Thanks @AvitalFineRedis. #1517
    * Added GETEX support, available in Redis 6.2.0.
      Thanks @AvitalFineRedis. #1515
    * Added support for COPY command, available in Redis 6.2.0.
      Thanks @malinaa96. #1492
    * Provide a development and testing environment via docker. Thanks
      @abrookins. #1365
    * Added support for the LPOS command available in Redis 6.0.6. Thanks
      @aparcar #1353/#1354
    * Added support for the ACL LOG command available in Redis 6. Thanks
      @2014BDuck. #1307
    * Added support for ABSTTL option of the RESTORE command available in
      Redis 5.0. Thanks @charettes. #1423
* 3.5.3 (June 1, 2020)
    * Restore try/except clauses to __del__ methods. These will be removed
      in 4.0 when more explicit resource management if enforced. #1339
    * Update the master_address when Sentinels promote a new master. #847
    * Update SentinelConnectionPool to not forcefully disconnect other in-use
      connections which can negatively affect threaded applications. #1345
* 3.5.2 (May 14, 2020)
    * Tune the locking in ConnectionPool.get_connection so that the lock is
      not held while waiting for the socket to establish and validate the
      TCP connection.
* 3.5.1 (May 9, 2020)
    * Fix for HSET argument validation to allow any non-None key. Thanks
      @AleksMat, #1337, #1341
* 3.5.0 (April 29, 2020)
    * Removed exception trapping from __del__ methods. redis-py objects that
      hold various resources implement __del__ cleanup methods to release
      those resources when the object goes out of scope. This provides a
      fallback for when these objects aren't explicitly closed by user code.
      Prior to this change any errors encountered in closing these resources
      would be hidden from the user. Thanks @jdufresne. #1281
    * Expanded support for connection strings specifying a username connecting
      to pre-v6 servers. #1274
    * Optimized Lock's blocking_timeout and sleep. If the lock cannot be
      acquired and the sleep value would cause the loop to sleep beyond
      blocking_timeout, fail immediately. Thanks @clslgrnc. #1263
    * Added support for passing Python memoryviews to Redis command args that
      expect strings or bytes. The memoryview instance is sent directly to
      the socket such that there are zero copies made of the underlying data
      during command packing. Thanks @Cody-G. #1265, #1285
    * HSET command now can accept multiple pairs. HMSET has been marked as
      deprecated now. Thanks to @laixintao #1271
    * Don't manually DISCARD when encountering an ExecAbortError.
      Thanks @nickgaya, #1300/#1301
    * Reset the watched state of pipelines after calling exec. This saves
      a roundtrip to the server by not having to call UNWATCH within
      Pipeline.reset(). Thanks @nickgaya, #1299/#1302
    * Added the KEEPTTL option for the SET command. Thanks
      @laixintao #1304/#1280
    * Added the MEMORY STATS command. #1268
    * Lock.extend() now has a new option, `replace_ttl`. When False (the
      default), Lock.extend() adds the `additional_time` to the lock's existing
      TTL. When replace_ttl=True, the lock's existing TTL is replaced with
      the value of `additional_time`.
    * Add testing and support for PyPy.
* 3.4.1
    * Move the username argument in the Redis and Connection classes to the
      end of the argument list. This helps those poor souls that specify all
      their connection options as non-keyword arguments. #1276
    * Prior to ACL support, redis-py ignored the username component of
      Connection URLs. With ACL support, usernames are no longer ignored and
      are used to authenticate against an ACL rule. Some cloud vendors with
      managed Redis instances (like Heroku) provide connection URLs with a
      username component pre-ACL that is not intended to be used. Sending that
      username to Redis servers < 6.0.0 results in an error. Attempt to detect
      this condition and retry the AUTH command with only the password such
      that authentication continues to work for these users. #1274
    * Removed the __eq__ hooks to Redis and ConnectionPool that were added
      in 3.4.0. This ended up being a bad idea as two separate connection
      pools be considered equal yet manage a completely separate set of
      connections.
* 3.4.0
    * Allow empty pipelines to be executed if there are WATCHed keys.
      This is a convenient way to test if any of the watched keys changed
      without actually running any other commands. Thanks @brianmaissy.
      #1233, #1234
    * Removed support for end of life Python 3.4.
    * Added support for all ACL commands in Redis 6. Thanks @IAmATeaPot418
      for helping.
    * Pipeline instances now always evaluate to True. Prior to this change,
      pipeline instances relied on __len__ for boolean evaluation which
      meant that pipelines with no commands on the stack would be considered
      False. #994
    * Client instances and Connection pools now support a 'client_name'
      argument. If supplied, all connections created will call CLIENT SETNAME
      as soon as the connection is opened. Thanks to @Habbie for supplying
      the basis of this change. #802
    * Added the 'ssl_check_hostname' argument to specify whether SSL
      connections should require the server hostname to match the hostname
      specified in the SSL cert. By default 'ssl_check_hostname' is False
      for backwards compatibility. #1196
    * Slightly optimized command packing. Thanks @Deneby67. #1255
    * Added support for the TYPE argument to SCAN. Thanks @netocp. #1220
    * Better thread and fork safety in ConnectionPool and
      BlockingConnectionPool. Added better locking to synchronize critical
      sections rather than relying on CPython-specific implementation details
      relating to atomic operations. Adjusted how the pools identify and
      deal with a fork. Added a ChildDeadlockedError exception that is
      raised by child processes in the very unlikely chance that a deadlock
      is encountered. Thanks @gmbnomis, @mdellweg, @yht804421715. #1270,
      #1138, #1178, #906, #1262
    * Added __eq__ hooks to the Redis and ConnectionPool classes.
      Thanks @brainix. #1240
* 3.3.11
    * Further fix for the SSLError -> TimeoutError mapping to work
      on obscure releases of Python 2.7.
* 3.3.10
    * Fixed a potential error handling bug for the SSLError -> TimeoutError
      mapping introduced in 3.3.9. Thanks @zbristow. #1224
* 3.3.9
    * Mapped Python 2.7 SSLError to TimeoutError where appropriate. Timeouts
      should now consistently raise TimeoutErrors on Python 2.7 for both
      unsecured and secured connections. Thanks @zbristow. #1222
* 3.3.8
    * Fixed MONITOR parsing to properly parse IPv6 client addresses, unix
      socket connections and commands issued from Lua. Thanks @kukey. #1201
* 3.3.7
    * Fixed a regression introduced in 3.3.0 where socket.error exceptions
      (or subclasses) could potentially be raised instead of
      redis.exceptions.ConnectionError. #1202
* 3.3.6
    * Fixed a regression in 3.3.5 that caused PubSub.get_message() to raise
      a socket.timeout exception when passing a timeout value. #1200
* 3.3.5
    * Fix an issue where socket.timeout errors could be handled by the wrong
      exception handler in Python 2.7.
* 3.3.4
    * More specifically identify nonblocking read errors for both SSL and
      non-SSL connections. 3.3.1, 3.3.2 and 3.3.3 on Python 2.7 could
      potentially mask a ConnectionError. #1197
* 3.3.3
    * The SSL module in Python < 2.7.9 handles non-blocking sockets
      differently than 2.7.9+. This patch accommodates older versions. #1197
* 3.3.2
    * Further fixed a regression introduced in 3.3.0 involving SSL and
      non-blocking sockets. #1197
* 3.3.1
    * Fixed a regression introduced in 3.3.0 involving SSL and non-blocking
      sockets. #1197
* 3.3.0
    * Resolve a race condition with the PubSubWorkerThread. #1150
    * Cleanup socket read error messages. Thanks Vic Yu. #1159
    * Cleanup the Connection's selector correctly. Thanks Bruce Merry. #1153
    * Added a Monitor object to make working with MONITOR output easy.
      Thanks Roey Prat #1033
    * Internal cleanup: Removed the legacy Token class which was necessary
      with older version of Python that are no longer supported. #1066
    * Response callbacks are now case insensitive. This allows users that
      call Redis.execute_command() directly to pass lower-case command
      names and still get reasonable responses. #1168
    * Added support for hiredis-py 1.0.0 encoding error support. This should
      make the PythonParser and the HiredisParser behave identically
      when encountering encoding errors. Thanks Brian Candler. #1161/#1162
    * All authentication errors now properly raise AuthenticationError.
      AuthenticationError is now a subclass of ConnectionError, which will
      cause the connection to be disconnected and cleaned up appropriately.
      #923
    * Add READONLY and READWRITE commands. Thanks @theodesp. #1114
    * Remove selectors in favor of nonblocking sockets. Selectors had
      issues in some environments including eventlet and gevent. This should
      resolve those issues with no other side effects.
    * Fixed an issue with XCLAIM and previously claimed but not removed
      messages. Thanks @thomdask. #1192/#1191
    * Allow for single connection client instances. These instances
      are not thread safe but offer other benefits including a subtle
      performance increase.
    * Added extensive health checks that keep the connections lively.
      Passing the "health_check_interval=N" option to the Redis client class
      or to a ConnectionPool ensures that a round trip PING/PONG is successful
      before any command if the underlying connection has been idle for more
      than N seconds. ConnectionErrors and TimeoutErrors are automatically
      retried once for health checks.
    * Changed the PubSubWorkerThread to use a threading.Event object rather
      than a boolean to control the thread's life cycle. Thanks Timothy
      Rule. #1194/#1195.
    * Fixed a bug in Pipeline error handling that would incorrectly retry
      ConnectionErrors.
* 3.2.1
    * Fix SentinelConnectionPool to work in multiprocess/forked environments.
* 3.2.0
    * Added support for `select.poll` to test whether data can be read
      on a socket. This should allow for significantly more connections to
      be used with pubsub. Fixes #486/#1115
    * Attempt to guarantee that the ConnectionPool hands out healthy
      connections. Healthy connections are those that have an established
      socket connection to the Redis server, are ready to accept a command
      and have no data available to read. Fixes #1127/#886
    * Use the socket.IPPROTO_TCP constant instead of socket.SOL_TCP.
      IPPROTO_TCP is available on more interpreters (Jython for instance).
      Thanks @Junnplus. #1130
    * Fixed a regression introduced in 3.0 that mishandles exceptions not
      derived from the base Exception class. KeyboardInterrupt and
      gevent.timeout notable. Thanks Christian Fersch. #1128/#1129
    * Significant improvements to handing connections with forked processes.
      Parent and child processes no longer trample on each others' connections.
      Thanks to Jay Rolette for the patch and highlighting this issue.
      #504/#732/#784/#863
    * PythonParser no longer closes the associated connection's socket. The
      connection itself will close the socket. #1108/#1085
* 3.1.0
    * Connection URLs must have one of the following schemes:
      redis://, rediss://, unix://. Thanks @jdupl123. #961/#969
    * Fixed an issue with retry_on_timeout logic that caused some TimeoutErrors
      to be retried. Thanks Aaron Yang. #1022/#1023
    * Added support for SNI for SSL. Thanks @oridistor and Roey Prat. #1087
    * Fixed ConnectionPool repr for pools with no connections. Thanks
      Cody Scott. #1043/#995
    * Fixed GEOHASH to return a None value when specifying a place that
      doesn't exist on the server. Thanks @guybe7. #1126
    * Fixed XREADGROUP to return an empty dictionary for messages that
      have been deleted but still exist in the unacknowledged queue. Thanks
      @xeizmendi. #1116
    * Added an owned method to Lock objects. owned returns a boolean
      indicating whether the current lock instance still owns the lock.
      Thanks Dave Johansen. #1112
    * Allow lock.acquire() to accept an optional token argument. If
      provided, the token argument is used as the unique value used to claim
      the lock. Thankd Dave Johansen. #1112
    * Added a reacquire method to Lock objects. reacquire attempts to renew
      the lock such that the timeout is extended to the same value that the
      lock was initially acquired with. Thanks Ihor Kalnytskyi. #1014
    * Stream names found within XREAD and XREADGROUP responses now properly
      respect the decode_responses flag.
    * XPENDING_RANGE now requires the user the specify the min, max and
      count arguments. Newer versions of Redis prevent count from being
      infinite so it's left to the user to specify these values explicitly.
    * ZADD now returns None when xx=True and incr=True and an element
      is specified that doesn't exist in the sorted set. This matches
      what the server returns in this case. #1084
    * Added client_kill_filter that accepts various filters to identify
      and kill clients. Thanks Theofanis Despoudis. #1098
    * Fixed a race condition that occurred when unsubscribing and
      resubscribing to the same channel or pattern in rapid succession.
      Thanks Marcin Raczyński. #764
    * Added a LockNotOwnedError that is raised when trying to extend or
      release a lock that is no longer owned. This is a subclass of LockError
      so previous code should continue to work as expected. Thanks Joshua
      Harlow. #1095
    * Fixed a bug in GEORADIUS that forced decoding of places without
      respecting the decode_responses option. Thanks Bo Bayles. #1082
* 3.0.1
    * Fixed regression with UnixDomainSocketConnection caused by 3.0.0.
      Thanks Jyrki Muukkonen
    * Fixed an issue with the new asynchronous flag on flushdb and flushall.
      Thanks rogeryen
    * Updated Lock.locked() method to indicate whether *any* process has
      acquired the lock, not just the current one. This is in line with
      the behavior of threading.Lock. Thanks Alan Justino da Silva
* 3.0.0
  BACKWARDS INCOMPATIBLE CHANGES
    * When using a Lock as a context manager and the lock fails to be acquired
      a LockError is now raised. This prevents the code block inside the
      context manager from being executed if the lock could not be acquired.
    * Renamed LuaLock to Lock.
    * Removed the pipeline based Lock implementation in favor of the LuaLock
      implementation.
    * Only bytes, strings and numbers (ints, longs and floats) are acceptable
      for keys and values. Previously redis-py attempted to cast other types
      to str() and store the result. This caused must confusion and frustration
      when passing boolean values (cast to 'True' and 'False') or None values
      (cast to 'None'). It is now the user's responsibility to cast all
      key names and values to bytes, strings or numbers before passing the
      value to redis-py.
    * The StrictRedis class has been renamed to Redis. StrictRedis will
      continue to exist as an alias of Redis for the foreseeable future.
    * The legacy Redis client class has been removed. It caused much confusion
      to users.
    * ZINCRBY arguments 'value' and 'amount' have swapped order to match the
      the Redis server. The new argument order is: keyname, amount, value.
    * MGET no longer raises an error if zero keys are passed in. Instead an
      empty list is returned.
    * MSET and MSETNX now require all keys/values to be specified in a single
      dictionary argument named mapping. This was changed to allow for future
      options to these commands in the future.
    * ZADD now requires all element names/scores be specified in a single
      dictionary argument named mapping. This was required to allow the NX,
      XX, CH and INCR options to be specified.
    * ssl_cert_reqs now has a default value of 'required' by default. This
      should make connecting to a remote Redis server over SSL more secure.
      Thanks u2mejc
    * Removed support for EOL Python 2.6 and 3.3. Thanks jdufresne
  OTHER CHANGES
    * Added missing DECRBY command. Thanks derek-dchu
    * CLUSTER INFO and CLUSTER NODES responses are now properly decoded to
      strings.
    * Added a 'locked()' method to Lock objects. This method returns True
      if the lock has been acquired and owned by the current process,
      otherwise False.
    * EXISTS now supports multiple keys. It's return value is now the number
      of keys in the list that exist.
    * Ensure all commands can accept key names as bytes. This fixes issues
      with BLPOP, BRPOP and SORT.
    * All errors resulting from bad user input are raised as DataError
      exceptions. DataError is a subclass of RedisError so this should be
      transparent to anyone previously catching these.
    * Added support for NX, XX, CH and INCR options to ZADD
    * Added support for the MIGRATE command
    * Added support for the MEMORY USAGE and MEMORY PURGE commands. Thanks
      Itamar Haber
    * Added support for the 'asynchronous' argument to FLUSHDB and FLUSHALL
      commands. Thanks Itamar Haber
    * Added support for the BITFIELD command. Thanks Charles Leifer and
      Itamar Haber
    * Improved performance on pipeline requests with large chunks of data.
      Thanks tzickel
    * Fixed test suite to not fail if another client is connected to the
      server the tests are running against.
    * Added support for SWAPDB. Thanks Itamar Haber
    * Added support for all STREAM commands. Thanks Roey Prat and Itamar Haber
    * SHUTDOWN now accepts the 'save' and 'nosave' arguments. Thanks
      dwilliams-kenzan
    * Added support for ZPOPMAX, ZPOPMIN, BZPOPMAX, BZPOPMIN. Thanks
      Itamar Haber
    * Added support for the 'type' argument in CLIENT LIST. Thanks Roey Prat
    * Added support for CLIENT PAUSE. Thanks Roey Prat
    * Added support for CLIENT ID and CLIENT UNBLOCK. Thanks Itamar Haber
    * GEODIST now returns a None value when referencing a place that does
      not exist. Thanks qingping209
    * Added a ping() method to pubsub objects. Thanks krishan-carbon
    * Fixed a bug with keys in the INFO dict that contained ':' symbols.
      Thanks mzalimeni
    * Fixed the select system call retry compatibility with Python 2.x.
      Thanks lddubeau
    * max_connections is now a valid querystring argument for creating
      connection pools from URLs. Thanks mmaslowskicc
    * Added the UNLINK command. Thanks yozel
    * Added socket_type option to Connection for configurability.
      Thanks garlicnation
    * Lock.do_acquire now atomically sets acquires the lock and sets the
      expire value via set(nx=True, px=timeout). Thanks 23doors
    * Added 'count' argument to SPOP. Thanks AlirezaSadeghi
    * Fixed an issue parsing client_list responses that contained an '='.
      Thanks swilly22
* 2.10.6
    * Various performance improvements. Thanks cjsimpson
    * Fixed a bug with SRANDMEMBER where the behavior for `number=0` did
      not match the spec. Thanks Alex Wang
    * Added HSTRLEN command. Thanks Alexander Putilin
    * Added the TOUCH command. Thanks Anis Jonischkeit
    * Remove unnecessary calls to the server when registering Lua scripts.
      Thanks Ben Greenberg
    * SET's EX and PX arguments now allow values of zero. Thanks huangqiyin
    * Added PUBSUB {CHANNELS, NUMPAT, NUMSUB} commands. Thanks Angus Pearson
    * PubSub connections that encounter `InterruptedError`s now
      retry automatically. Thanks Carlton Gibson and Seth M. Larson
    * LPUSH and RPUSH commands run on PyPy now correctly returns the number
      of items of the list. Thanks Jeong YunWon
    * Added support to automatically retry socket EINTR errors. Thanks
      Thomas Steinacher
    * PubSubWorker threads started with `run_in_thread` are now daemonized
      so the thread shuts down when the running process goes away. Thanks
      Keith Ainsworth
    * Added support for GEO commands. Thanks Pau Freixes, Alex DeBrie and
      Abraham Toriz
    * Made client construction from URLs smarter. Thanks Tim Savage
    * Added support for CLUSTER * commands. Thanks Andy Huang
    * The RESTORE command now accepts an optional `replace` boolean.
      Thanks Yoshinari Takaoka
    * Attempt to connect to a new Sentinel if a TimeoutError occurs. Thanks
      Bo Lopker
    * Fixed a bug in the client's `__getitem__` where a KeyError would be
      raised if the value returned by the server is an empty string.
      Thanks Javier Candeira.
    * Socket timeouts when connecting to a server are now properly raised
      as TimeoutErrors.
* 2.10.5
    * Allow URL encoded parameters in Redis URLs. Characters like a "/" can
      now be URL encoded and redis-py will correctly decode them. Thanks
      Paul Keene.
    * Added support for the WAIT command. Thanks https://github.com/eshizhan
    * Better shutdown support for the PubSub Worker Thread. It now properly
      cleans up the connection, unsubscribes from any channels and patterns
      previously subscribed to and consumes any waiting messages on the socket.
    * Added the ability to sleep for a brief period in the event of a
      WatchError occurring. Thanks Joshua Harlow.
    * Fixed a bug with pipeline error reporting when dealing with characters
      in error messages that could not be encoded to the connection's
      character set. Thanks Hendrik Muhs.
    * Fixed a bug in Sentinel connections that would inadvertently connect
      to the master when the connection pool resets. Thanks
      https://github.com/df3n5
    * Better timeout support in Pubsub get_message. Thanks Andy Isaacson.
    * Fixed a bug with the HiredisParser that would cause the parser to
      get stuck in an endless loop if a specific number of bytes were
      delivered from the socket. This fix also increases performance of
      parsing large responses from the Redis server.
    * Added support for ZREVRANGEBYLEX.
    * ConnectionErrors are now raised if Redis refuses a connection due to
      the maxclients limit being exceeded. Thanks Roman Karpovich.
    * max_connections can now be set when instantiating client instances.
      Thanks Ohad Perry.
* 2.10.4
    (skipped due to a PyPI snafu)
* 2.10.3
    * Fixed a bug with the bytearray support introduced in 2.10.2. Thanks
      Josh Owen.
* 2.10.2
    * Added support for Hiredis's new bytearray support. Thanks
      https://github.com/tzickel
    * POSSIBLE BACKWARDS INCOMPATIBLE CHANGE: Fixed a possible race condition
      when multiple threads share the same Lock instance with a timeout. Lock
      tokens are now stored in thread local storage by default. If you have
      code that acquires a lock in one thread and passes that lock instance to
      another thread to release it, you need to disable thread local storage.
      Refer to the doc strings on the Lock class about the thread_local
      argument information.
    * Fixed a regression in from_url where "charset" and "errors" weren't
      valid options. "encoding" and "encoding_errors" are still accepted
      and preferred.
    * The "charset" and "errors" options have been deprecated. Passing
      either to StrictRedis.__init__ or from_url will still work but will
      also emit a DeprecationWarning. Instead use the "encoding" and
      "encoding_errors" options.
    * Fixed a compatibility bug with Python 3 when the server closes a
      connection.
    * Added BITPOS command. Thanks https://github.com/jettify.
    * Fixed a bug when attempting to send large values to Redis in a Pipeline.
* 2.10.1
    * Fixed a bug where Sentinel connections to a server that's no longer a
      master and receives a READONLY error will disconnect and reconnect to
      the master.
* 2.10.0
    * Discontinued support for Python 2.5. Upgrade. You'll be happier.
    * The HiRedis parser will now properly raise ConnectionErrors.
    * Completely refactored PubSub support. Fixes all known PubSub bugs and
      adds a bunch of new features. Docs can be found in the README under the
      new "Publish / Subscribe" section.
    * Added the new HyperLogLog commands (PFADD, PFCOUNT, PFMERGE). Thanks
      Pepijn de Vos and Vincent Ohprecio.
    * Updated TTL and PTTL commands with Redis 2.8+ semantics. Thanks Markus
      Kaiserswerth.
    * *SCAN commands now return a long (int on Python3) cursor value rather
      than the string representation. This might be slightly backwards
      incompatible in code using *SCAN commands loops such as
      "while cursor != '0':".
    * Added extra *SCAN commands that return iterators instead of the normal
      [cursor, data] type. Use scan_iter, hscan_iter, sscan_iter, and
      zscan_iter for iterators. Thanks Mathieu Longtin.
    * Added support for SLOWLOG commands. Thanks Rick van Hattem.
    * Added lexicographical commands ZRANGEBYLEX, ZREMRANGEBYLEX, and ZLEXCOUNT
      for sorted sets.
    * Connection objects now support an optional argument, socket_read_size,
      indicating how much data to read during each socket.recv() call. After
      benchmarking, increased the default size to 64k, which dramatically
      improves performance when fetching large values, such as many results
      in a pipeline or a large (>1MB) string value.
    * Improved the pack_command and send_packed_command functions to increase
      performance when sending large (>1MB) values.
    * Sentinel Connections to master servers now detect when a READONLY error
      is encountered and disconnect themselves and all other active connections
      to the same master so that the new master can be discovered.
    * Fixed Sentinel state parsing on Python 3.
    * Added support for SENTINEL MONITOR, SENTINEL REMOVE, and SENTINEL SET
      commands. Thanks Greg Murphy.
    * INFO output that doesn't follow the "key:value" format will now be
      appended to a key named "__raw__" in the INFO dictionary. Thanks Pedro
      Larroy.
    * The "vagrant" directory contains a complete vagrant environment for
      redis-py developers. The environment runs a Redis master, a Redis slave,
      and 3 Sentinels. Future iterations of the test suite will incorporate
      more integration style tests, ensuring things like failover happen
      correctly.
    * It's now possible to create connection pool instances from a URL.
      StrictRedis.from_url() now uses this feature to create a connection pool
      instance and use that when creating a new client instance. Thanks
      https://github.com/chillipino
    * When creating client instances or connection pool instances from an URL,
      it's now possible to pass additional options to the connection pool with
      querystring arguments.
    * Fixed a bug where some encodings (like utf-16) were unusable on Python 3
      as command names and literals would get encoded.
    * Added an SSLConnection class that allows for secure connections through
      stunnel or other means. Construct an SSL connection with the ssl=True
      option on client classes, using the rediss:// scheme from an URL, or
      by passing the SSLConnection class to a connection pool's
      connection_class argument. Thanks https://github.com/oranagra.
    * Added a socket_connect_timeout option to control how long to wait while
      establishing a TCP connection before timing out. This lets the client
      fail fast when attempting to connect to a downed server while keeping
      a more lenient timeout for all other socket operations.
    * Added TCP Keep-alive support by passing use the socket_keepalive=True
      option. Finer grain control can be achieved using the
      socket_keepalive_options option which expects a dictionary with any of
      the keys (socket.TCP_KEEPIDLE, socket.TCP_KEEPCNT, socket.TCP_KEEPINTVL)
      and integers for values. Thanks Yossi Gottlieb.
    * Added a `retry_on_timeout` option that controls how socket.timeout errors
      are handled. By default it is set to False and will cause the client to
      raise a TimeoutError anytime a socket.timeout is encountered. If
      `retry_on_timeout` is set to True, the client will retry a command that
      timed out once like other `socket.error`s.
    * Completely refactored the Lock system. There is now a LuaLock class
      that's used when the Redis server is capable of running Lua scripts along
      with a fallback class for Redis servers < 2.6. The new locks fix several
      subtle race consider that the old lock could face. In additional, a
      new method, "extend" is available on lock instances that all a lock
      owner to extend the amount of time they have the lock for. Thanks to
      Eli Finkelshteyn and https://github.com/chillipino for contributions.
* 2.9.1
    * IPv6 support. Thanks https://github.com/amashinchi
* 2.9.0
    * Performance improvement for packing commands when using the PythonParser.
      Thanks Guillaume Viot.
    * Executing an empty pipeline transaction no longer sends MULTI/EXEC to
      the server. Thanks EliFinkelshteyn.
    * Errors when authenticating (incorrect password) and selecting a database
      now close the socket.
    * Full Sentinel support thanks to Vitja Makarov. Thanks!
    * Better repr support for client and connection pool instances. Thanks
      Mark Roberts.
    * Error messages that the server sends to the client are now included
      in the client error message. Thanks Sangjin Lim.
    * Added the SCAN, SSCAN, HSCAN, and ZSCAN commands. Thanks Jingchao Hu.
    * ResponseErrors generated by pipeline execution provide addition context
      including the position of the command in the pipeline and the actual
      command text generated the error.
    * ConnectionPools now play nicer in threaded environments that fork. Thanks
      Christian Joergensen.
* 2.8.0
    * redis-py should play better with gevent when a gevent Timeout is raised.
      Thanks leifkb.
    * Added SENTINEL command. Thanks Anna Janackova.
    * Fixed a bug where pipelines could potentially corrupt a connection
      if the MULTI command generated a ResponseError. Thanks EliFinkelshteyn
      for the report.
    * Connections now call socket.shutdown() prior to socket.close() to
      ensure communication ends immediately per the note at
      https://docs.python.org/2/library/socket.html#socket.socket.close
      Thanks to David Martin for pointing this out.
    * Lock checks are now based on floats rather than ints. Thanks
      Vitja Makarov.
* 2.7.6
    * Added CONFIG RESETSTAT command. Thanks Yossi Gottlieb.
    * Fixed a bug introduced in 2.7.3 that caused issues with script objects
      and pipelines. Thanks Carpentier Pierre-Francois.
    * Converted redis-py's test suite to use the awesome py.test library.
    * Fixed a bug introduced in 2.7.5 that prevented a ConnectionError from
      being raised when the Redis server is LOADING data.
    * Added a BusyLoadingError exception that's raised when the Redis server
      is starting up and not accepting commands yet. BusyLoadingError
      subclasses ConnectionError, which this state previously returned.
      Thanks Yossi Gottlieb.
* 2.7.5
    * DEL, HDEL and ZREM commands now return the numbers of keys deleted
      instead of just True/False.
    * from_url now supports URIs with a port number. Thanks Aaron Westendorf.
* 2.7.4
    * Added missing INCRBY method. Thanks Krzysztof Dorosz.
    * SET now accepts the EX, PX, NX and XX options from Redis 2.6.12. These
      options will generate errors if these options are used when connected
      to a Redis server < 2.6.12. Thanks George Yoshida.
* 2.7.3
    * Fixed a bug with BRPOPLPUSH and lists with empty strings.
    * All empty except: clauses have been replaced to only catch Exception
      subclasses. This prevents a KeyboardInterrupt from triggering exception
      handlers. Thanks Lucian Branescu Mihaila.
    * All exceptions that are the result of redis server errors now share a
      command Exception subclass, ServerError. Thanks Matt Robenolt.
    * Prevent DISCARD from being called if MULTI wasn't also called. Thanks
      Pete Aykroyd.
    * SREM now returns an integer indicating the number of items removed from
      the set. Thanks https://github.com/ronniekk.
    * Fixed a bug with BGSAVE and BGREWRITEAOF response callbacks with Python3.
      Thanks Nathan Wan.
    * Added CLIENT GETNAME and CLIENT SETNAME commands.
      Thanks https://github.com/bitterb.
    * It's now possible to use len() on a pipeline instance to determine the
      number of commands that will be executed. Thanks Jon Parise.
    * Fixed a bug in INFO's parse routine with floating point numbers. Thanks
      Ali Onur Uyar.
    * Fixed a bug with BITCOUNT to allow `start` and `end` to both be zero.
      Thanks Tim Bart.
    * The transaction() method now accepts a boolean keyword argument,
      value_from_callable. By default, or if False is passes, the transaction()
      method will return the value of the pipelines execution. Otherwise, it
      will return whatever func() returns.
    * Python3 compatibility fix ensuring we're not already bytes(). Thanks
      Salimane Adjao Moustapha.
    * Added PSETEX. Thanks YAMAMOTO Takashi.
    * Added a BlockingConnectionPool to limit the number of connections that
      can be created. Thanks James Arthur.
    * SORT now accepts a `groups` option that if specified, will return
      tuples of n-length, where n is the number of keys specified in the GET
      argument. This allows for convenient row-based iteration. Thanks
      Ionuț Arțăriși.
* 2.7.2
    * Parse errors are now *always* raised on multi/exec pipelines, regardless
      of the `raise_on_error` flag. See
      https://groups.google.com/forum/?hl=en&fromgroups=#!topic/redis-db/VUiEFT8U8U0
      for more info.
* 2.7.1
    * Packaged tests with source code
* 2.7.0
    * Added BITOP and BITCOUNT commands. Thanks Mark Tozzi.
    * Added the TIME command. Thanks Jason Knight.
    * Added support for LUA scripting. Thanks to Angus Peart, Drew Smathers,
      Issac Kelly, Louis-Philippe Perron, Sean Bleier, Jeffrey Kaditz, and
      Dvir Volk for various patches and contributions to this feature.
    * Changed the default error handling in pipelines. By default, the first
      error in a pipeline will now be raised. A new parameter to the
      pipeline's execute, `raise_on_error`, can be set to False to keep the
      old behavior of embeedding the exception instances in the result.
    * Fixed a bug with pipelines where parse errors won't corrupt the
      socket.
    * Added the optional `number` argument to SRANDMEMBER for use with
      Redis 2.6+ servers.
    * Added PEXPIRE/PEXPIREAT/PTTL commands. Thanks Luper Rouch.
    * Added INCRBYFLOAT/HINCRBYFLOAT commands. Thanks Nikita Uvarov.
    * High precision floating point values won't lose their precision when
      being sent to the Redis server. Thanks Jason Oster and Oleg Pudeyev.
    * Added CLIENT LIST/CLIENT KILL commands
* 2.6.2
    * `from_url` is now available as a classmethod on client classes. Thanks
      Jon Parise for the patch.
    * Fixed several encoding errors resulting from the Python 3.x support.
* 2.6.1
    * Python 3.x support! Big thanks to Alex Grönholm.
    * Fixed a bug in the PythonParser's read_response that could hide an error
      from the client (#251).
* 2.6.0
    * Changed (p)subscribe and (p)unsubscribe to no longer return messages
      indicating the channel was subscribed/unsubscribed to. These messages
      are available in the listen() loop instead. This is to prevent the
      following scenario:
        * Client A is subscribed to "foo"
        * Client B publishes message to "foo"
        * Client A subscribes to channel "bar" at the same time.
      Prior to this change, the subscribe() call would return the published
      messages on "foo" rather than the subscription confirmation to "bar".
    * Added support for GETRANGE, thanks Jean-Philippe Caruana
    * A new setting "decode_responses" specifies whether return values from
      Redis commands get decoded automatically using the client's charset
      value. Thanks to Frankie Dintino for the patch.
* 2.4.13
    * redis.from_url() can take an URL representing a Redis connection string
      and return a client object. Thanks Kenneth Reitz for the patch.
* 2.4.12
    * ConnectionPool is now fork-safe. Thanks Josiah Carson for the patch.
* 2.4.11
    * AuthenticationError will now be correctly raised if an invalid password
      is supplied.
    * If Hiredis is unavailable, the HiredisParser will raise a RedisError
      if selected manually.
    * Made the INFO command more tolerant of Redis changes formatting. Fix
      for #217.
* 2.4.10
    * Buffer reads from socket in the PythonParser. Fix for a Windows-specific
      bug (#205).
    * Added the OBJECT and DEBUG OBJECT commands.
    * Added __del__ methods for classes that hold on to resources that need to
      be cleaned up. This should prevent resource leakage when these objects
      leave scope due to misuse or unhandled exceptions. Thanks David Wolever
      for the suggestion.
    * Added the ECHO command for completeness.
    * Fixed a bug where attempting to subscribe to a PubSub channel of a Redis
      server that's down would blow out the stack. Fixes #179 and #195. Thanks
      Ovidiu Predescu for the test case.
    * StrictRedis's TTL command now returns a -1 when querying a key with no
      expiration. The Redis class continues to return None.
    * ZADD and SADD now return integer values indicating the number of items
      added. Thanks Homer Strong.
    * Renamed the base client class to StrictRedis, replacing ZADD and LREM in
      favor of their official argument order. The Redis class is now a subclass
      of StrictRedis, implementing the legacy redis-py implementations of ZADD
      and LREM. Docs have been updated to suggesting the use of StrictRedis.
    * SETEX in StrictRedis is now compliant with official Redis SETEX command.
      the name, value, time implementation moved to "Redis" for backwards
      compatibility.
* 2.4.9
    * Removed socket retry logic in Connection. This is the responsibility of
      the caller to determine if the command is safe and can be retried. Thanks
      David Wolver.
    * Added some extra guards around various types of exceptions being raised
      when sending or parsing data. Thanks David Wolver and Denis Bilenko.
* 2.4.8
    * Imported with_statement from __future__ for Python 2.5 compatibility.
* 2.4.7
    * Fixed a bug where some connections were not getting released back to the
      connection pool after pipeline execution.
    * Pipelines can now be used as context managers. This is the preferred way
      of use to ensure that connections get cleaned up properly. Thanks
      David Wolever.
    * Added a convenience method called transaction() on the base Redis class.
      This method eliminates much of the boilerplate used when using pipelines
      to watch Redis keys. See the documentation for details on usage.
* 2.4.6
    * Variadic arguments for SADD, SREM, ZREN, HDEL, LPUSH, and RPUSH. Thanks
      Raphaël Vinot.
    * (CRITICAL) Fixed an error in the Hiredis parser that occasionally caused
      the socket connection to become corrupted and unusable. This became
      noticeable once connection pools started to be used.
    * ZRANGE, ZREVRANGE, ZRANGEBYSCORE, and ZREVRANGEBYSCORE now take an
      additional optional argument, score_cast_func, which is a callable used
      to cast the score value in the return type. The default is float.
    * Removed the PUBLISH method from the PubSub class. Connections that are
      [P]SUBSCRIBEd cannot issue PUBLISH commands, so it doesn't make sense
      to have it here.
    * Pipelines now contain WATCH and UNWATCH. Calling WATCH or UNWATCH from
      the base client class will result in a deprecation warning. After
      WATCHing one or more keys, the pipeline will be placed in immediate
      execution mode until UNWATCH or MULTI are called. Refer to the new
      pipeline docs in the README for more information. Thanks to David Wolever
      and Randall Leeds for greatly helping with this.
* 2.4.5
    * The PythonParser now works better when reading zero length strings.
* 2.4.4
    * Fixed a typo introduced in 2.4.3
* 2.4.3
    * Fixed a bug in the UnixDomainSocketConnection caused when trying to
      form an error message after a socket error.
* 2.4.2
    * Fixed a bug in pipeline that caused an exception while trying to
      reconnect after a connection timeout.
* 2.4.1
    * Fixed a bug in the PythonParser if disconnect is called before connect.
* 2.4.0
    * WARNING: 2.4 contains several backwards incompatible changes.
    * Completely refactored Connection objects. Moved much of the Redis
      protocol packing for requests here, and eliminated the nasty dependencies
      it had on the client to do AUTH and SELECT commands on connect.
    * Connection objects now have a parser attribute. Parsers are responsible
      for reading data Redis sends. Two parsers ship with redis-py: a
      PythonParser and the HiRedis parser. redis-py will automatically use the
      HiRedis parser if you have the Python hiredis module installed, otherwise
      it will fall back to the PythonParser. You can force or the other, or even
      an external one by passing the `parser_class` argument to ConnectionPool.
    * Added a UnixDomainSocketConnection for users wanting to talk to the Redis
      instance running on a local machine only. You can use this connection
      by passing it to the `connection_class` argument of the ConnectionPool.
    * Connections no longer derive from threading.local. See threading.local
      note below.
    * ConnectionPool has been completely refactored. The ConnectionPool now
      maintains a list of connections. The redis-py client only hangs on to
      a ConnectionPool instance, calling get_connection() anytime it needs to
      send a command. When get_connection() is called, the command name and
      any keys involved in the command are passed as arguments. Subclasses of
      ConnectionPool could use this information to identify the shard the keys
      belong to and return a connection to it. ConnectionPool also implements
      disconnect() to force all connections in the pool to disconnect from
      the Redis server.
    * redis-py no longer support the SELECT command. You can still connect to
      a specific database by specifying it when instantiating a client instance
      or by creating a connection pool. If you need to talk to multiple
      databases within your application, you should use a separate client
      instance for each database you want to talk to.
    * Completely refactored Publish/Subscribe support. The subscribe and listen
      commands are no longer available on the redis-py Client class. Instead,
      the `pubsub` method returns an instance of the PubSub class which contains
      all publish/subscribe support. Note, you can still PUBLISH from the
      redis-py client class if you desire.
    * Removed support for all previously deprecated commands or options.
    * redis-py no longer uses threading.local in any way. Since the Client
      class no longer holds on to a connection, it's no longer needed. You can
      now pass client instances between threads, and commands run on those
      threads will retrieve an available connection from the pool, use it and
      release it. It should now be trivial to use redis-py with eventlet or
      greenlet.
    * ZADD now accepts pairs of value=score keyword arguments. This should help
      resolve the long standing #72. The older value and score arguments have
      been deprecated in favor of the keyword argument style.
    * Client instances now get their own copy of RESPONSE_CALLBACKS. The new
      set_response_callback method adds a user defined callback to the instance.
    * Support Jython, fixing #97. Thanks to Adam Vandenberg for the patch.
    * Using __getitem__ now properly raises a KeyError when the key is not
      found. Thanks Ionuț Arțăriși for the patch.
    * Newer Redis versions return a LOADING message for some commands while
      the database is loading from disk during server start. This could cause
      problems with SELECT. We now force a socket disconnection prior to
      raising a ResponseError so subsequent connections have to reconnect and
      re-select the appropriate database. Thanks to Benjamin Anderson for
      finding this and fixing.
* 2.2.4
    * WARNING: Potential backwards incompatible change - Changed order of
      parameters of ZREVRANGEBYSCORE to match those of the actual Redis command.
      This is only backwards-incompatible if you were passing max and min via
      keyword args. If passing by normal args, nothing in user code should have
      to change. Thanks Stéphane Angel for the fix.
    * Fixed INFO to properly parse the Redis data correctly for both 2.2.x and
      2.3+. Thanks Stéphane Angel for the fix.
    * Lock objects now store their timeout value as a float. This allows floats
      to be used as timeout values. No changes to existing code required.
    * WATCH now supports multiple keys. Thanks Rich Schumacher.
    * Broke out some code that was Python 2.4 incompatible. redis-py should
      now be usable on 2.4, but this hasn't actually been tested. Thanks
      Dan Colish for the patch.
    * Optimized some code using izip and islice. Should have a pretty good
      speed up on larger data sets. Thanks Dan Colish.
    * Better error handling when submitting an empty mapping to HMSET. Thanks
      Dan Colish.
    * Subscription status is now reset after every (re)connection.
* 2.2.3
    * Added support for Hiredis. To use, simply "pip install hiredis" or
      "easy_install hiredis". Thanks for Pieter Noordhuis for the hiredis-py
      bindings and the patch to redis-py.
    * The connection class is chosen based on whether hiredis is installed
      or not. To force the use of the PythonConnection, simply create
      your own ConnectionPool instance with the connection_class argument
      assigned to to PythonConnection class.
    * Added missing command ZREVRANGEBYSCORE. Thanks Jay Baird for the patch.
    * The INFO command should be parsed correctly on 2.2.x server versions
      and is backwards compatible with older versions. Thanks Brett Hoerner.
* 2.2.2
    * Fixed a bug in ZREVRANK where retrieving the rank of a value not in
      the zset would raise an error.
    * Fixed a bug in Connection.send where the errno import was getting
      overwritten by a local variable.
    * Fixed a bug in SLAVEOF when promoting an existing slave to a master.
    * Reverted change of download URL back to redis-VERSION.tar.gz. 2.2.1's
      change of this actually broke Pypi for Pip installs. Sorry!
* 2.2.1
    * Changed archive name to redis-py-VERSION.tar.gz to not conflict
      with the Redis server archive.
* 2.2.0
    * Implemented SLAVEOF
    * Implemented CONFIG as config_get and config_set
    * Implemented GETBIT/SETBIT
    * Implemented BRPOPLPUSH
    * Implemented STRLEN
    * Implemented PERSIST
    * Implemented SETRANGE<|MERGE_RESOLUTION|>--- conflicted
+++ resolved
@@ -24,11 +24,8 @@
     * ClusterPipeline Doesn't Handle ConnectionError for Dead Hosts (#2225)
     * Remove compatibility code for old versions of Hiredis, drop Packaging dependency
     * The `deprecated` library is no longer a dependency
-<<<<<<< HEAD
     * Added CredentialsProvider class to support password rotation
-=======
     * Enable Lock for asyncio cluster mode
->>>>>>> fb647430
 
 * 4.1.3 (Feb 8, 2022)
     * Fix flushdb and flushall (#1926)
