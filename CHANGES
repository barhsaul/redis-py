--- conflicted
+++ resolved
@@ -24,12 +24,9 @@
     * ClusterPipeline Doesn't Handle ConnectionError for Dead Hosts (#2225)
     * Remove compatibility code for old versions of Hiredis, drop Packaging dependency
     * The `deprecated` library is no longer a dependency
-<<<<<<< HEAD
     * Failover handling improvements for RedisCluster and Async RedisCluster (#2377)
     * Fixed "cannot pickle '_thread.lock' object" bug (#2354, #2297)
-=======
     * Added CredentialsProvider class to support password rotation
->>>>>>> bb06ccd5
     * Enable Lock for asyncio cluster mode
 
 * 4.1.3 (Feb 8, 2022)
