import datetime
import time
import warnings
import hashlib

from redis.exceptions import (
    ConnectionError,
    DataError,
    NoScriptError,
    RedisError,
    ResponseError
)
from redis.utils import str_if_bytes


class CommandsParser:
    DEFAULT_KEY_POS = 1

    def __init__(self, redis_connection):
        self.initialized = False
        self.commands = {}
        self.initialize(redis_connection)

    def initialize(self, r):
<<<<<<< HEAD
        if r is not None:
            self.commands = r.execute_command("COMMAND")
            self.initialized = True
=======
        self.commands = r.execute_command("COMMAND")
>>>>>>> 6b4adf99

    # As soon as this PR is merged into Redis, we should reimplement
    # our logic to use COMMAND INFO changes to determine the key positions
    # https://github.com/redis/redis/pull/8324
    def get_keys(self, redis_conn, *args):
        """
        Get the keys from the passed command
        """
        if len(args) < 2:
            # The command has no keys in it
            return None

        if not self.initialized:
            # return the argument in the default position for keys
            return [args[__class__.DEFAULT_KEY_POS]]

        cmd_name = args[0].lower()
        if len(cmd_name.split()) > 1:
            # we need to take only the main command, e.g. 'memory' for
            # 'memory usage'
            cmd_name = cmd_name.split()[0]
        if cmd_name not in self.commands:
            # We'll try to reinitialize the commands cache, if the engine
            # version has changed, the commands may not be current
            self.initialize(redis_conn)
            if cmd_name not in self.commands:
                raise RedisError("{0} command doesn't exist in Redis commands".
                                 format(cmd_name.upper()))

        command = self.commands.get(cmd_name)
<<<<<<< HEAD
        if 'movablekeys' not in command['flags'] and 'pubsub' not in \
                command['flags']:
            if command['step_count'] == 0 and command['first_key_pos'] == 0 \
                    and command['last_key_pos'] == 0:
                # We don't have further info, return the argument in the
                # default position for keys
                return [args[__class__.DEFAULT_KEY_POS]]
=======
        if 'movablekeys' in command['flags']:
            keys = self.get_moveable_keys(redis_conn, *args)
        elif 'pubsub' in command['flags']:
            keys = self.get_pubsub_keys(*args)
        else:
            if command['step_count'] == 0 and command['first_key_pos'] == 0 \
                    and command['last_key_pos'] == 0:
                # The command doesn't have keys in it
                return None
>>>>>>> 6b4adf99
            last_key_pos = command['last_key_pos']
            if last_key_pos == -1:
                last_key_pos = len(args) - 1
            keys_pos = list(range(command['first_key_pos'], last_key_pos + 1,
                                  command['step_count']))
            keys = [args[pos] for pos in keys_pos]

        return keys

    def get_moveable_keys(self, redis_conn, *args):
        try:
            pieces = []
            cmd_name = args[0]
            for arg in cmd_name.split():
                # The command name should be splitted into separate arguments,
                # e.g. 'MEMORY USAGE' will be splitted into ['MEMORY', 'USAGE']
                pieces.append(arg)
            pieces += args[1:]
            keys = redis_conn.execute_command('COMMAND GETKEYS', *pieces)
        except ResponseError as e:
            message = e.__str__()
            if 'Invalid arguments' in message or \
                    'The command has no key arguments' in message:
                return None
            else:
                raise e
        return keys

    def get_pubsub_keys(self, *args):
        """
        Get the keys from pubsub command.
        Although PubSub commands have predetermined key locations, they are not
        supported in the 'COMMAND's output. We will hardcode the key positions
        """
        if len(args) < 2:
            # The command has no keys in it
            return None
        args = [str_if_bytes(arg) for arg in args]
        command = args[0].upper()
        if command in ['PUBLISH', 'PUBSUB CHANNELS']:
            # format example:
            # PUBLISH channel message
            keys = [args[1]]
<<<<<<< HEAD
            if 'STORE' in args:
                store_idx = args.index('STORE')
                keys.append(args[store_idx + 1])
            if 'STOREDIST' in args:
                storedist_idx = args.index('STOREDIST')
                keys.append(args[storedist_idx + 1])
        elif command in ['MEMORY USAGE', 'PUBLISH', 'PUBSUB CHANNELS']:
            # format example:
            # PUBLISH channel message
            keys = [args[1]]
        elif command == 'MIGRATE':
            # format example:
            # MIGRATE 192.168.1.34 6379 "" 0 5000 KEYS key1 key2 key3
            if args[3] == "":
                keys_idx = args.index('KEYS')
                keys = list(args[keys_idx + 1:])
            else:
                keys = [args[3]]
        elif command == 'STRALGO':
            # format example:
            # STRALGO LCS STRINGS <string_a> <string_b> | KEYS <key_a> <key_b>
            if args[2] != 'KEYS':
                keys = None
            else:
                keys = list(args[3:5])
=======
>>>>>>> 6b4adf99
        elif command in ['SUBSCRIBE', 'PSUBSCRIBE', 'UNSUBSCRIBE',
                         'PUNSUBSCRIBE', 'PUBSUB NUMSUB']:
            keys = list(args[1:])
        else:
            keys = None
        return keys


def list_or_args(keys, args):
    # returns a single new list combining keys and args
    try:
        iter(keys)
        # a string or bytes instance can be iterated, but indicates
        # keys wasn't passed as a list
        if isinstance(keys, (bytes, str)):
            keys = [keys]
        else:
            keys = list(keys)
    except TypeError:
        keys = [keys]
    if args:
        keys.extend(args)
    return keys


class AclCommands:
    # ACL methods
    def acl_cat(self, category=None):
        """
        Returns a list of categories or commands within a category.

        If ``category`` is not supplied, returns a list of all categories.
        If ``category`` is supplied, returns a list of all commands within
        that category.
        """
        pieces = [category] if category else []
        return self.execute_command('ACL CAT', *pieces)

    def acl_deluser(self, *username):
        "Delete the ACL for the specified ``username``"
        return self.execute_command('ACL DELUSER', *username)

    def acl_genpass(self, bits=None):
        """Generate a random password value.
        If ``bits`` is supplied then use this number of bits, rounded to
        the next multiple of 4.
        See: https://redis.io/commands/acl-genpass
        """
        pieces = []
        if bits is not None:
            try:
                b = int(bits)
                if b < 0 or b > 4096:
                    raise ValueError
            except ValueError:
                raise DataError('genpass optionally accepts a bits argument, '
                                'between 0 and 4096.')
        return self.execute_command('ACL GENPASS', *pieces)

    def acl_getuser(self, username):
        """
        Get the ACL details for the specified ``username``.

        If ``username`` does not exist, return None
        """
        return self.execute_command('ACL GETUSER', username)

    def acl_help(self):
        """The ACL HELP command returns helpful text describing
        the different subcommands.
        """
        return self.execute_command('ACL HELP')

    def acl_list(self):
        "Return a list of all ACLs on the server"
        return self.execute_command('ACL LIST')

    def acl_log(self, count=None):
        """
        Get ACL logs as a list.
        :param int count: Get logs[0:count].
        :rtype: List.
        """
        args = []
        if count is not None:
            if not isinstance(count, int):
                raise DataError('ACL LOG count must be an '
                                'integer')
            args.append(count)

        return self.execute_command('ACL LOG', *args)

    def acl_log_reset(self):
        """
        Reset ACL logs.
        :rtype: Boolean.
        """
        args = [b'RESET']
        return self.execute_command('ACL LOG', *args)

    def acl_load(self):
        """
        Load ACL rules from the configured ``aclfile``.

        Note that the server must be configured with the ``aclfile``
        directive to be able to load ACL rules from an aclfile.
        """
        return self.execute_command('ACL LOAD')

    def acl_save(self):
        """
        Save ACL rules to the configured ``aclfile``.

        Note that the server must be configured with the ``aclfile``
        directive to be able to save ACL rules to an aclfile.
        """
        return self.execute_command('ACL SAVE')

    def acl_setuser(self, username, enabled=False, nopass=False,
                    passwords=None, hashed_passwords=None, categories=None,
                    commands=None, keys=None, reset=False, reset_keys=False,
                    reset_passwords=False):
        """
        Create or update an ACL user.

        Create or update the ACL for ``username``. If the user already exists,
        the existing ACL is completely overwritten and replaced with the
        specified values.

        ``enabled`` is a boolean indicating whether the user should be allowed
        to authenticate or not. Defaults to ``False``.

        ``nopass`` is a boolean indicating whether the can authenticate without
        a password. This cannot be True if ``passwords`` are also specified.

        ``passwords`` if specified is a list of plain text passwords
        to add to or remove from the user. Each password must be prefixed with
        a '+' to add or a '-' to remove. For convenience, the value of
        ``passwords`` can be a simple prefixed string when adding or
        removing a single password.

        ``hashed_passwords`` if specified is a list of SHA-256 hashed passwords
        to add to or remove from the user. Each hashed password must be
        prefixed with a '+' to add or a '-' to remove. For convenience,
        the value of ``hashed_passwords`` can be a simple prefixed string when
        adding or removing a single password.

        ``categories`` if specified is a list of strings representing category
        permissions. Each string must be prefixed with either a '+' to add the
        category permission or a '-' to remove the category permission.

        ``commands`` if specified is a list of strings representing command
        permissions. Each string must be prefixed with either a '+' to add the
        command permission or a '-' to remove the command permission.

        ``keys`` if specified is a list of key patterns to grant the user
        access to. Keys patterns allow '*' to support wildcard matching. For
        example, '*' grants access to all keys while 'cache:*' grants access
        to all keys that are prefixed with 'cache:'. ``keys`` should not be
        prefixed with a '~'.

        ``reset`` is a boolean indicating whether the user should be fully
        reset prior to applying the new ACL. Setting this to True will
        remove all existing passwords, flags and privileges from the user and
        then apply the specified rules. If this is False, the user's existing
        passwords, flags and privileges will be kept and any new specified
        rules will be applied on top.

        ``reset_keys`` is a boolean indicating whether the user's key
        permissions should be reset prior to applying any new key permissions
        specified in ``keys``. If this is False, the user's existing
        key permissions will be kept and any new specified key permissions
        will be applied on top.

        ``reset_passwords`` is a boolean indicating whether to remove all
        existing passwords and the 'nopass' flag from the user prior to
        applying any new passwords specified in 'passwords' or
        'hashed_passwords'. If this is False, the user's existing passwords
        and 'nopass' status will be kept and any new specified passwords
        or hashed_passwords will be applied on top.
        """
        encoder = self.connection_pool.get_encoder()
        pieces = [username]

        if reset:
            pieces.append(b'reset')

        if reset_keys:
            pieces.append(b'resetkeys')

        if reset_passwords:
            pieces.append(b'resetpass')

        if enabled:
            pieces.append(b'on')
        else:
            pieces.append(b'off')

        if (passwords or hashed_passwords) and nopass:
            raise DataError('Cannot set \'nopass\' and supply '
                            '\'passwords\' or \'hashed_passwords\'')

        if passwords:
            # as most users will have only one password, allow remove_passwords
            # to be specified as a simple string or a list
            passwords = list_or_args(passwords, [])
            for i, password in enumerate(passwords):
                password = encoder.encode(password)
                if password.startswith(b'+'):
                    pieces.append(b'>%s' % password[1:])
                elif password.startswith(b'-'):
                    pieces.append(b'<%s' % password[1:])
                else:
                    raise DataError('Password %d must be prefixeed with a '
                                    '"+" to add or a "-" to remove' % i)

        if hashed_passwords:
            # as most users will have only one password, allow remove_passwords
            # to be specified as a simple string or a list
            hashed_passwords = list_or_args(hashed_passwords, [])
            for i, hashed_password in enumerate(hashed_passwords):
                hashed_password = encoder.encode(hashed_password)
                if hashed_password.startswith(b'+'):
                    pieces.append(b'#%s' % hashed_password[1:])
                elif hashed_password.startswith(b'-'):
                    pieces.append(b'!%s' % hashed_password[1:])
                else:
                    raise DataError('Hashed %d password must be prefixeed '
                                    'with a "+" to add or a "-" to remove' % i)

        if nopass:
            pieces.append(b'nopass')

        if categories:
            for category in categories:
                category = encoder.encode(category)
                # categories can be prefixed with one of (+@, +, -@, -)
                if category.startswith(b'+@'):
                    pieces.append(category)
                elif category.startswith(b'+'):
                    pieces.append(b'+@%s' % category[1:])
                elif category.startswith(b'-@'):
                    pieces.append(category)
                elif category.startswith(b'-'):
                    pieces.append(b'-@%s' % category[1:])
                else:
                    raise DataError('Category "%s" must be prefixed with '
                                    '"+" or "-"'
                                    % encoder.decode(category, force=True))
        if commands:
            for cmd in commands:
                cmd = encoder.encode(cmd)
                if not cmd.startswith(b'+') and not cmd.startswith(b'-'):
                    raise DataError('Command "%s" must be prefixed with '
                                    '"+" or "-"'
                                    % encoder.decode(cmd, force=True))
                pieces.append(cmd)

        if keys:
            for key in keys:
                key = encoder.encode(key)
                pieces.append(b'~%s' % key)

        return self.execute_command('ACL SETUSER', *pieces)

    def acl_users(self):
        "Returns a list of all registered users on the server."
        return self.execute_command('ACL USERS')

    def acl_whoami(self):
        "Get the username for the current connection"
        return self.execute_command('ACL WHOAMI')


class ManagementCommands:
    def bgrewriteaof(self):
        "Tell the Redis server to rewrite the AOF file from data in memory."
        return self.execute_command('BGREWRITEAOF')

    def bgsave(self, schedule=True):
        """
        Tell the Redis server to save its data to disk.  Unlike save(),
        this method is asynchronous and returns immediately.
        """
        pieces = []
        if schedule:
            pieces.append("SCHEDULE")
        return self.execute_command('BGSAVE', *pieces)

    def client_kill(self, address):
        "Disconnects the client at ``address`` (ip:port)"
        return self.execute_command('CLIENT KILL', address)

    def client_kill_filter(self, _id=None, _type=None, addr=None,
                           skipme=None, laddr=None, user=None):
        """
        Disconnects client(s) using a variety of filter options
        :param id: Kills a client by its unique ID field
        :param type: Kills a client by type where type is one of 'normal',
        'master', 'slave' or 'pubsub'
        :param addr: Kills a client by its 'address:port'
        :param skipme: If True, then the client calling the command
        :param laddr: Kills a client by its 'local (bind)  address:port'
        :param user: Kills a client for a specific user name
        will not get killed even if it is identified by one of the filter
        options. If skipme is not provided, the server defaults to skipme=True
        """
        args = []
        if _type is not None:
            client_types = ('normal', 'master', 'slave', 'pubsub')
            if str(_type).lower() not in client_types:
                raise DataError("CLIENT KILL type must be one of %r" % (
                    client_types,))
            args.extend((b'TYPE', _type))
        if skipme is not None:
            if not isinstance(skipme, bool):
                raise DataError("CLIENT KILL skipme must be a bool")
            if skipme:
                args.extend((b'SKIPME', b'YES'))
            else:
                args.extend((b'SKIPME', b'NO'))
        if _id is not None:
            args.extend((b'ID', _id))
        if addr is not None:
            args.extend((b'ADDR', addr))
        if laddr is not None:
            args.extend((b'LADDR', laddr))
        if user is not None:
            args.extend((b'USER', user))
        if not args:
            raise DataError("CLIENT KILL <filter> <value> ... ... <filter> "
                            "<value> must specify at least one filter")
        return self.execute_command('CLIENT KILL', *args)

    def client_info(self):
        """
        Returns information and statistics about the current
        client connection.
        """
        return self.execute_command('CLIENT INFO')

    def client_list(self, _type=None, client_id=[]):
        """
        Returns a list of currently connected clients.
        If type of client specified, only that type will be returned.
        :param _type: optional. one of the client types (normal, master,
         replica, pubsub)
        """
        "Returns a list of currently connected clients"
        args = []
        if _type is not None:
            client_types = ('normal', 'master', 'replica', 'pubsub')
            if str(_type).lower() not in client_types:
                raise DataError("CLIENT LIST _type must be one of %r" % (
                    client_types,))
            args.append(b'TYPE')
            args.append(_type)
        if not isinstance(client_id, list):
            raise DataError("client_id must be a list")
        if client_id != []:
            args.append(b"ID")
            args.append(' '.join(client_id))
        return self.execute_command('CLIENT LIST', *args)

    def client_getname(self):
        "Returns the current connection name"
        return self.execute_command('CLIENT GETNAME')

    def client_reply(self, reply):
        """Enable and disable redis server replies.
        ``reply`` Must be ON OFF or SKIP,
            ON - The default most with server replies to commands
            OFF - Disable server responses to commands
            SKIP - Skip the response of the immediately following command.

        Note: When setting OFF or SKIP replies, you will need a client object
        with a timeout specified in seconds, and will need to catch the
        TimeoutError.
              The test_client_reply unit test illustrates this, and
              conftest.py has a client with a timeout.
        See https://redis.io/commands/client-reply
        """
        replies = ['ON', 'OFF', 'SKIP']
        if reply not in replies:
            raise DataError('CLIENT REPLY must be one of %r' % replies)
        return self.execute_command("CLIENT REPLY", reply)

    def client_id(self):
        "Returns the current connection id"
        return self.execute_command('CLIENT ID')

    def client_trackinginfo(self):
        """Returns the information about the current client connection's
        use of the server assisted client side cache.
        See https://redis.io/commands/client-trackinginfo
        """
        return self.execute_command('CLIENT TRACKINGINFO')

    def client_setname(self, name):
        "Sets the current connection name"
        return self.execute_command('CLIENT SETNAME', name)

    def client_unblock(self, client_id, error=False):
        """
        Unblocks a connection by its client id.
        If ``error`` is True, unblocks the client with a special error message.
        If ``error`` is False (default), the client is unblocked using the
        regular timeout mechanism.
        """
        args = ['CLIENT UNBLOCK', int(client_id)]
        if error:
            args.append(b'ERROR')
        return self.execute_command(*args)

    def client_pause(self, timeout):
        """
        Suspend all the Redis clients for the specified amount of time
        :param timeout: milliseconds to pause clients
        """
        if not isinstance(timeout, int):
            raise DataError("CLIENT PAUSE timeout must be an integer")
        return self.execute_command('CLIENT PAUSE', str(timeout))

    def client_unpause(self):
        """
        Unpause all redis clients
        """
        return self.execute_command('CLIENT UNPAUSE')

    def readwrite(self):
        "Disables read queries for a connection to a Redis Cluster slave node"
        return self.execute_command('READWRITE')

    def readonly(self):
        "Enables read queries for a connection to a Redis Cluster replica node"
        return self.execute_command('READONLY')

    def config_get(self, pattern="*"):
        "Return a dictionary of configuration based on the ``pattern``"
        return self.execute_command('CONFIG GET', pattern)

    def config_set(self, name, value):
        "Set config item ``name`` with ``value``"
        return self.execute_command('CONFIG SET', name, value)

    def config_resetstat(self):
        "Reset runtime statistics"
        return self.execute_command('CONFIG RESETSTAT')

    def config_rewrite(self):
        "Rewrite config file with the minimal change to reflect running config"
        return self.execute_command('CONFIG REWRITE')

    def dbsize(self):
        "Returns the number of keys in the current database"
        return self.execute_command('DBSIZE')

    def debug_object(self, key):
        "Returns version specific meta information about a given key"
        return self.execute_command('DEBUG OBJECT', key)

    def echo(self, value):
        "Echo the string back from the server"
        return self.execute_command('ECHO', value)

    def flushall(self, asynchronous=False):
        """
        Delete all keys in all databases on the current host.

        ``asynchronous`` indicates whether the operation is
        executed asynchronously by the server.
        """
        args = []
        if asynchronous:
            args.append(b'ASYNC')
        return self.execute_command('FLUSHALL', *args)

    def flushdb(self, asynchronous=False):
        """
        Delete all keys in the current database.

        ``asynchronous`` indicates whether the operation is
        executed asynchronously by the server.
        """
        args = []
        if asynchronous:
            args.append(b'ASYNC')
        return self.execute_command('FLUSHDB', *args)

    def swapdb(self, first, second):
        "Swap two databases"
        return self.execute_command('SWAPDB', first, second)

    def info(self, section=None):
        """
        Returns a dictionary containing information about the Redis server

        The ``section`` option can be used to select a specific section
        of information

        The section option is not supported by older versions of Redis Server,
        and will generate ResponseError
        """
        if section is None:
            return self.execute_command('INFO')
        else:
            return self.execute_command('INFO', section)

    def lastsave(self):
        """
        Return a Python datetime object representing the last time the
        Redis database was saved to disk
        """
        return self.execute_command('LASTSAVE')

    def migrate(self, host, port, keys, destination_db, timeout,
                copy=False, replace=False, auth=None):
        """
        Migrate 1 or more keys from the current Redis server to a different
        server specified by the ``host``, ``port`` and ``destination_db``.

        The ``timeout``, specified in milliseconds, indicates the maximum
        time the connection between the two servers can be idle before the
        command is interrupted.

        If ``copy`` is True, the specified ``keys`` are NOT deleted from
        the source server.

        If ``replace`` is True, this operation will overwrite the keys
        on the destination server if they exist.

        If ``auth`` is specified, authenticate to the destination server with
        the password provided.
        """
        keys = list_or_args(keys, [])
        if not keys:
            raise DataError('MIGRATE requires at least one key')
        pieces = []
        if copy:
            pieces.append(b'COPY')
        if replace:
            pieces.append(b'REPLACE')
        if auth:
            pieces.append(b'AUTH')
            pieces.append(auth)
        pieces.append(b'KEYS')
        pieces.extend(keys)
        return self.execute_command('MIGRATE', host, port, '', destination_db,
                                    timeout, *pieces)

    def object(self, infotype, key):
        "Return the encoding, idletime, or refcount about the key"
        return self.execute_command('OBJECT', infotype, key, infotype=infotype)

    def memory_stats(self):
        "Return a dictionary of memory stats"
        return self.execute_command('MEMORY STATS')

    def memory_usage(self, key, samples=None):
        """
        Return the total memory usage for key, its value and associated
        administrative overheads.

        For nested data structures, ``samples`` is the number of elements to
        sample. If left unspecified, the server's default is 5. Use 0 to sample
        all elements.
        """
        args = []
        if isinstance(samples, int):
            args.extend([b'SAMPLES', samples])
        return self.execute_command('MEMORY USAGE', key, *args)

    def memory_purge(self):
        "Attempts to purge dirty pages for reclamation by allocator"
        return self.execute_command('MEMORY PURGE')

    def ping(self):
        "Ping the Redis server"
        return self.execute_command('PING')

    def quit(self):
        """Ask the server to close the connection.
        https://redis.io/commands/quit
        """
        return self.execute_command('QUIT')

    def save(self):
        """
        Tell the Redis server to save its data to disk,
        blocking until the save is complete
        """
        return self.execute_command('SAVE')

    def shutdown(self, save=False, nosave=False):
        """Shutdown the Redis server.  If Redis has persistence configured,
        data will be flushed before shutdown.  If the "save" option is set,
        a data flush will be attempted even if there is no persistence
        configured.  If the "nosave" option is set, no data flush will be
        attempted.  The "save" and "nosave" options cannot both be set.
        """
        if save and nosave:
            raise DataError('SHUTDOWN save and nosave cannot both be set')
        args = ['SHUTDOWN']
        if save:
            args.append('SAVE')
        if nosave:
            args.append('NOSAVE')
        try:
            self.execute_command(*args)
        except ConnectionError:
            # a ConnectionError here is expected
            return
        raise RedisError("SHUTDOWN seems to have failed.")

    def slaveof(self, host=None, port=None):
        """
        Set the server to be a replicated slave of the instance identified
        by the ``host`` and ``port``. If called without arguments, the
        instance is promoted to a master instead.
        """
        if host is None and port is None:
            return self.execute_command('SLAVEOF', b'NO', b'ONE')
        return self.execute_command('SLAVEOF', host, port)

    def slowlog_get(self, num=None):
        """
        Get the entries from the slowlog. If ``num`` is specified, get the
        most recent ``num`` items.
        """
        args = ['SLOWLOG GET']
        if num is not None:
            args.append(num)
        decode_responses = self.connection_pool.connection_kwargs.get(
            'decode_responses', False)
        return self.execute_command(*args, decode_responses=decode_responses)

    def slowlog_len(self):
        "Get the number of items in the slowlog"
        return self.execute_command('SLOWLOG LEN')

    def slowlog_reset(self):
        "Remove all items in the slowlog"
        return self.execute_command('SLOWLOG RESET')

    def time(self):
        """
        Returns the server time as a 2-item tuple of ints:
        (seconds since epoch, microseconds into this second).
        """
        return self.execute_command('TIME')

    def wait(self, num_replicas, timeout):
        """
        Redis synchronous replication
        That returns the number of replicas that processed the query when
        we finally have at least ``num_replicas``, or when the ``timeout`` was
        reached.
        """
        return self.execute_command('WAIT', num_replicas, timeout)


class BasicKeyCommands:
    # BASIC KEY COMMANDS
    def append(self, key, value):
        """
        Appends the string ``value`` to the value at ``key``. If ``key``
        doesn't already exist, create it with a value of ``value``.
        Returns the new length of the value at ``key``.
        """
        return self.execute_command('APPEND', key, value)

    def bitcount(self, key, start=None, end=None):
        """
        Returns the count of set bits in the value of ``key``.  Optional
        ``start`` and ``end`` parameters indicate which bytes to consider
        """
        params = [key]
        if start is not None and end is not None:
            params.append(start)
            params.append(end)
        elif (start is not None and end is None) or \
                (end is not None and start is None):
            raise DataError("Both start and end must be specified")
        return self.execute_command('BITCOUNT', *params)

    def bitfield(self, key, default_overflow=None):
        """
        Return a BitFieldOperation instance to conveniently construct one or
        more bitfield operations on ``key``.
        """
        return BitFieldOperation(self, key, default_overflow=default_overflow)

    def bitop(self, operation, dest, *keys):
        """
        Perform a bitwise operation using ``operation`` between ``keys`` and
        store the result in ``dest``.
        """
        return self.execute_command('BITOP', operation, dest, *keys)

    def bitpos(self, key, bit, start=None, end=None):
        """
        Return the position of the first bit set to 1 or 0 in a string.
        ``start`` and ``end`` defines search range. The range is interpreted
        as a range of bytes and not a range of bits, so start=0 and end=2
        means to look at the first three bytes.
        """
        if bit not in (0, 1):
            raise DataError('bit must be 0 or 1')
        params = [key, bit]

        start is not None and params.append(start)

        if start is not None and end is not None:
            params.append(end)
        elif start is None and end is not None:
            raise DataError("start argument is not set, "
                            "when end is specified")
        return self.execute_command('BITPOS', *params)

    def copy(self, source, destination, destination_db=None, replace=False):
        """
        Copy the value stored in the ``source`` key to the ``destination`` key.

        ``destination_db`` an alternative destination database. By default,
        the ``destination`` key is created in the source Redis database.

        ``replace`` whether the ``destination`` key should be removed before
        copying the value to it. By default, the value is not copied if
        the ``destination`` key already exists.
        """
        params = [source, destination]
        if destination_db is not None:
            params.extend(["DB", destination_db])
        if replace:
            params.append("REPLACE")
        return self.execute_command('COPY', *params)

    def decr(self, name, amount=1):
        """
        Decrements the value of ``key`` by ``amount``.  If no key exists,
        the value will be initialized as 0 - ``amount``
        """
        # An alias for ``decr()``, because it is already implemented
        # as DECRBY redis command.
        return self.decrby(name, amount)

    def decrby(self, name, amount=1):
        """
        Decrements the value of ``key`` by ``amount``.  If no key exists,
        the value will be initialized as 0 - ``amount``
        """
        return self.execute_command('DECRBY', name, amount)

    def delete(self, *names):
        "Delete one or more keys specified by ``names``"
        return self.execute_command('DEL', *names)

    def __delitem__(self, name):
        self.delete(name)

    def dump(self, name):
        """
        Return a serialized version of the value stored at the specified key.
        If key does not exist a nil bulk reply is returned.
        """
        return self.execute_command('DUMP', name)

    def exists(self, *names):
        "Returns the number of ``names`` that exist"
        return self.execute_command('EXISTS', *names)

    __contains__ = exists

    def expire(self, name, time):
        """
        Set an expire flag on key ``name`` for ``time`` seconds. ``time``
        can be represented by an integer or a Python timedelta object.
        """
        if isinstance(time, datetime.timedelta):
            time = int(time.total_seconds())
        return self.execute_command('EXPIRE', name, time)

    def expireat(self, name, when):
        """
        Set an expire flag on key ``name``. ``when`` can be represented
        as an integer indicating unix time or a Python datetime object.
        """
        if isinstance(when, datetime.datetime):
            when = int(time.mktime(when.timetuple()))
        return self.execute_command('EXPIREAT', name, when)

    def get(self, name):
        """
        Return the value at key ``name``, or None if the key doesn't exist
        """
        return self.execute_command('GET', name)

    def getdel(self, name):
        """
        Get the value at key ``name`` and delete the key. This command
        is similar to GET, except for the fact that it also deletes
        the key on success (if and only if the key's value type
        is a string).
        """
        return self.execute_command('GETDEL', name)

    def getex(self, name,
              ex=None, px=None, exat=None, pxat=None, persist=False):
        """
        Get the value of key and optionally set its expiration.
        GETEX is similar to GET, but is a write command with
        additional options. All time parameters can be given as
        datetime.timedelta or integers.

        ``ex`` sets an expire flag on key ``name`` for ``ex`` seconds.

        ``px`` sets an expire flag on key ``name`` for ``px`` milliseconds.

        ``exat`` sets an expire flag on key ``name`` for ``ex`` seconds,
        specified in unix time.

        ``pxat`` sets an expire flag on key ``name`` for ``ex`` milliseconds,
        specified in unix time.

        ``persist`` remove the time to live associated with ``name``.
        """

        opset = set([ex, px, exat, pxat])
        if len(opset) > 2 or len(opset) > 1 and persist:
            raise DataError("``ex``, ``px``, ``exat``, ``pxat``",
                            "and ``persist`` are mutually exclusive.")

        pieces = []
        # similar to set command
        if ex is not None:
            pieces.append('EX')
            if isinstance(ex, datetime.timedelta):
                ex = int(ex.total_seconds())
            pieces.append(ex)
        if px is not None:
            pieces.append('PX')
            if isinstance(px, datetime.timedelta):
                px = int(px.total_seconds() * 1000)
            pieces.append(px)
        # similar to pexpireat command
        if exat is not None:
            pieces.append('EXAT')
            if isinstance(exat, datetime.datetime):
                s = int(exat.microsecond / 1000000)
                exat = int(time.mktime(exat.timetuple())) + s
            pieces.append(exat)
        if pxat is not None:
            pieces.append('PXAT')
            if isinstance(pxat, datetime.datetime):
                ms = int(pxat.microsecond / 1000)
                pxat = int(time.mktime(pxat.timetuple())) * 1000 + ms
            pieces.append(pxat)
        if persist:
            pieces.append('PERSIST')

        return self.execute_command('GETEX', name, *pieces)

    def __getitem__(self, name):
        """
        Return the value at key ``name``, raises a KeyError if the key
        doesn't exist.
        """
        value = self.get(name)
        if value is not None:
            return value
        raise KeyError(name)

    def getbit(self, name, offset):
        "Returns a boolean indicating the value of ``offset`` in ``name``"
        return self.execute_command('GETBIT', name, offset)

    def getrange(self, key, start, end):
        """
        Returns the substring of the string value stored at ``key``,
        determined by the offsets ``start`` and ``end`` (both are inclusive)
        """
        return self.execute_command('GETRANGE', key, start, end)

    def getset(self, name, value):
        """
        Sets the value at key ``name`` to ``value``
        and returns the old value at key ``name`` atomically.

        As per Redis 6.2, GETSET is considered deprecated.
        Please use SET with GET parameter in new code.
        """
        return self.execute_command('GETSET', name, value)

    def incr(self, name, amount=1):
        """
        Increments the value of ``key`` by ``amount``.  If no key exists,
        the value will be initialized as ``amount``
        """
        return self.incrby(name, amount)

    def incrby(self, name, amount=1):
        """
        Increments the value of ``key`` by ``amount``.  If no key exists,
        the value will be initialized as ``amount``
        """
        # An alias for ``incr()``, because it is already implemented
        # as INCRBY redis command.
        return self.execute_command('INCRBY', name, amount)

    def incrbyfloat(self, name, amount=1.0):
        """
        Increments the value at key ``name`` by floating ``amount``.
        If no key exists, the value will be initialized as ``amount``
        """
        return self.execute_command('INCRBYFLOAT', name, amount)

    def keys(self, pattern='*'):
        "Returns a list of keys matching ``pattern``"
        return self.execute_command('KEYS', pattern)

    def lmove(self, first_list, second_list, src="LEFT", dest="RIGHT"):
        """
        Atomically returns and removes the first/last element of a list,
        pushing it as the first/last element on the destination list.
        Returns the element being popped and pushed.
        """
        params = [first_list, second_list, src, dest]
        return self.execute_command("LMOVE", *params)

    def blmove(self, first_list, second_list, timeout,
               src="LEFT", dest="RIGHT"):
        """
        Blocking version of lmove.
        """
        params = [first_list, second_list, src, dest, timeout]
        return self.execute_command("BLMOVE", *params)

    def mget(self, keys, *args):
        """
        Returns a list of values ordered identically to ``keys``
        """
        from redis.client import EMPTY_RESPONSE
        args = list_or_args(keys, args)
        options = {}
        if not args:
            options[EMPTY_RESPONSE] = []
        return self.execute_command('MGET', *args, **options)

    def mset(self, mapping):
        """
        Sets key/values based on a mapping. Mapping is a dictionary of
        key/value pairs. Both keys and values should be strings or types that
        can be cast to a string via str().
        """
        items = []
        for pair in mapping.items():
            items.extend(pair)
        return self.execute_command('MSET', *items)

    def msetnx(self, mapping):
        """
        Sets key/values based on a mapping if none of the keys are already set.
        Mapping is a dictionary of key/value pairs. Both keys and values
        should be strings or types that can be cast to a string via str().
        Returns a boolean indicating if the operation was successful.
        """
        items = []
        for pair in mapping.items():
            items.extend(pair)
        return self.execute_command('MSETNX', *items)

    def move(self, name, db):
        "Moves the key ``name`` to a different Redis database ``db``"
        return self.execute_command('MOVE', name, db)

    def persist(self, name):
        "Removes an expiration on ``name``"
        return self.execute_command('PERSIST', name)

    def pexpire(self, name, time):
        """
        Set an expire flag on key ``name`` for ``time`` milliseconds.
        ``time`` can be represented by an integer or a Python timedelta
        object.
        """
        if isinstance(time, datetime.timedelta):
            time = int(time.total_seconds() * 1000)
        return self.execute_command('PEXPIRE', name, time)

    def pexpireat(self, name, when):
        """
        Set an expire flag on key ``name``. ``when`` can be represented
        as an integer representing unix time in milliseconds (unix time * 1000)
        or a Python datetime object.
        """
        if isinstance(when, datetime.datetime):
            ms = int(when.microsecond / 1000)
            when = int(time.mktime(when.timetuple())) * 1000 + ms
        return self.execute_command('PEXPIREAT', name, when)

    def psetex(self, name, time_ms, value):
        """
        Set the value of key ``name`` to ``value`` that expires in ``time_ms``
        milliseconds. ``time_ms`` can be represented by an integer or a Python
        timedelta object
        """
        if isinstance(time_ms, datetime.timedelta):
            time_ms = int(time_ms.total_seconds() * 1000)
        return self.execute_command('PSETEX', name, time_ms, value)

    def pttl(self, name):
        "Returns the number of milliseconds until the key ``name`` will expire"
        return self.execute_command('PTTL', name)

    def hrandfield(self, key, count=None, withvalues=False):
        """
        Return a random field from the hash value stored at key.

        count: if the argument is positive, return an array of distinct fields.
        If called with a negative count, the behavior changes and the command
        is allowed to return the same field multiple times. In this case,
        the number of returned fields is the absolute value of the
        specified count.
        withvalues: The optional WITHVALUES modifier changes the reply so it
        includes the respective values of the randomly selected hash fields.
        """
        params = []
        if count is not None:
            params.append(count)
        if withvalues:
            params.append("WITHVALUES")

        return self.execute_command("HRANDFIELD", key, *params)

    def randomkey(self):
        "Returns the name of a random key"
        return self.execute_command('RANDOMKEY')

    def rename(self, src, dst):
        """
        Rename key ``src`` to ``dst``
        """
        return self.execute_command('RENAME', src, dst)

    def renamenx(self, src, dst):
        "Rename key ``src`` to ``dst`` if ``dst`` doesn't already exist"
        return self.execute_command('RENAMENX', src, dst)

    def restore(self, name, ttl, value, replace=False, absttl=False,
                idletime=None, frequency=None):
        """
        Create a key using the provided serialized value, previously obtained
        using DUMP.

        ``replace`` allows an existing key on ``name`` to be overridden. If
        it's not specified an error is raised on collision.

        ``absttl`` if True, specified ``ttl`` should represent an absolute Unix
        timestamp in milliseconds in which the key will expire. (Redis 5.0 or
        greater).

        ``idletime`` Used for eviction, this is the number of seconds the
        key must be idle, prior to execution.

        ``frequency`` Used for eviction, this is the frequency counter of
        the object stored at the key, prior to execution.
        """
        params = [name, ttl, value]
        if replace:
            params.append('REPLACE')
        if absttl:
            params.append('ABSTTL')
        if idletime is not None:
            params.append('IDLETIME')
            try:
                params.append(int(idletime))
            except ValueError:
                raise DataError("idletimemust be an integer")

        if frequency is not None:
            params.append('FREQ')
            try:
                params.append(int(frequency))
            except ValueError:
                raise DataError("frequency must be an integer")

        return self.execute_command('RESTORE', *params)

    def set(self, name, value,
            ex=None, px=None, nx=False, xx=False, keepttl=False, get=False,
            exat=None, pxat=None):
        """
        Set the value at key ``name`` to ``value``

        ``ex`` sets an expire flag on key ``name`` for ``ex`` seconds.

        ``px`` sets an expire flag on key ``name`` for ``px`` milliseconds.

        ``nx`` if set to True, set the value at key ``name`` to ``value`` only
            if it does not exist.

        ``xx`` if set to True, set the value at key ``name`` to ``value`` only
            if it already exists.

        ``keepttl`` if True, retain the time to live associated with the key.
            (Available since Redis 6.0)

        ``get`` if True, set the value at key ``name`` to ``value`` and return
            the old value stored at key, or None when key did not exist.
            (Available since Redis 6.2)

        ``exat`` sets an expire flag on key ``name`` for ``ex`` seconds,
            specified in unix time.

        ``pxat`` sets an expire flag on key ``name`` for ``ex`` milliseconds,
            specified in unix time.
        """
        pieces = [name, value]
        options = {}
        if ex is not None:
            pieces.append('EX')
            if isinstance(ex, datetime.timedelta):
                ex = int(ex.total_seconds())
            pieces.append(ex)
        if px is not None:
            pieces.append('PX')
            if isinstance(px, datetime.timedelta):
                px = int(px.total_seconds() * 1000)
            pieces.append(px)
        if exat is not None:
            pieces.append('EXAT')
            if isinstance(exat, datetime.datetime):
                s = int(exat.microsecond / 1000000)
                exat = int(time.mktime(exat.timetuple())) + s
            pieces.append(exat)
        if pxat is not None:
            pieces.append('PXAT')
            if isinstance(pxat, datetime.datetime):
                ms = int(pxat.microsecond / 1000)
                pxat = int(time.mktime(pxat.timetuple())) * 1000 + ms
            pieces.append(pxat)
        if keepttl:
            pieces.append('KEEPTTL')

        if nx:
            pieces.append('NX')
        if xx:
            pieces.append('XX')

        if get:
            pieces.append('GET')
            options["get"] = True

        return self.execute_command('SET', *pieces, **options)

    def __setitem__(self, name, value):
        self.set(name, value)

    def setbit(self, name, offset, value):
        """
        Flag the ``offset`` in ``name`` as ``value``. Returns a boolean
        indicating the previous value of ``offset``.
        """
        value = value and 1 or 0
        return self.execute_command('SETBIT', name, offset, value)

    def setex(self, name, time, value):
        """
        Set the value of key ``name`` to ``value`` that expires in ``time``
        seconds. ``time`` can be represented by an integer or a Python
        timedelta object.
        """
        if isinstance(time, datetime.timedelta):
            time = int(time.total_seconds())
        return self.execute_command('SETEX', name, time, value)

    def setnx(self, name, value):
        "Set the value of key ``name`` to ``value`` if key doesn't exist"
        return self.execute_command('SETNX', name, value)

    def setrange(self, name, offset, value):
        """
        Overwrite bytes in the value of ``name`` starting at ``offset`` with
        ``value``. If ``offset`` plus the length of ``value`` exceeds the
        length of the original value, the new value will be larger than before.
        If ``offset`` exceeds the length of the original value, null bytes
        will be used to pad between the end of the previous value and the start
        of what's being injected.

        Returns the length of the new string.
        """
        return self.execute_command('SETRANGE', name, offset, value)

    def stralgo(self, algo, value1, value2, specific_argument='strings',
                len=False, idx=False, minmatchlen=None, withmatchlen=False):
        """
        Implements complex algorithms that operate on strings.
        Right now the only algorithm implemented is the LCS algorithm
        (longest common substring). However new algorithms could be
        implemented in the future.

        ``algo`` Right now must be LCS
        ``value1`` and ``value2`` Can be two strings or two keys
        ``specific_argument`` Specifying if the arguments to the algorithm
        will be keys or strings. strings is the default.
        ``len`` Returns just the len of the match.
        ``idx`` Returns the match positions in each string.
        ``minmatchlen`` Restrict the list of matches to the ones of a given
        minimal length. Can be provided only when ``idx`` set to True.
        ``withmatchlen`` Returns the matches with the len of the match.
        Can be provided only when ``idx`` set to True.
        """
        # check validity
        supported_algo = ['LCS']
        if algo not in supported_algo:
            raise DataError("The supported algorithms are: %s"
                            % (', '.join(supported_algo)))
        if specific_argument not in ['keys', 'strings']:
            raise DataError("specific_argument can be only"
                            " keys or strings")
        if len and idx:
            raise DataError("len and idx cannot be provided together.")

        pieces = [algo, specific_argument.upper(), value1, value2]
        if len:
            pieces.append(b'LEN')
        if idx:
            pieces.append(b'IDX')
        try:
            int(minmatchlen)
            pieces.extend([b'MINMATCHLEN', minmatchlen])
        except TypeError:
            pass
        if withmatchlen:
            pieces.append(b'WITHMATCHLEN')

        return self.execute_command('STRALGO', *pieces, len=len, idx=idx,
                                    minmatchlen=minmatchlen,
                                    withmatchlen=withmatchlen)

    def strlen(self, name):
        "Return the number of bytes stored in the value of ``name``"
        return self.execute_command('STRLEN', name)

    def substr(self, name, start, end=-1):
        """
        Return a substring of the string at key ``name``. ``start`` and ``end``
        are 0-based integers specifying the portion of the string to return.
        """
        return self.execute_command('SUBSTR', name, start, end)

    def touch(self, *args):
        """
        Alters the last access time of a key(s) ``*args``. A key is ignored
        if it does not exist.
        """
        return self.execute_command('TOUCH', *args)

    def ttl(self, name):
        "Returns the number of seconds until the key ``name`` will expire"
        return self.execute_command('TTL', name)

    def type(self, name):
        "Returns the type of key ``name``"
        return self.execute_command('TYPE', name)

    def watch(self, *names):
        """
        Watches the values at keys ``names``, or None if the key doesn't exist
        """
        warnings.warn(DeprecationWarning('Call WATCH from a Pipeline object'))

    def unwatch(self):
        """
        Unwatches the value at key ``name``, or None of the key doesn't exist
        """
        warnings.warn(
            DeprecationWarning('Call UNWATCH from a Pipeline object'))

    def unlink(self, *names):
        "Unlink one or more keys specified by ``names``"
        return self.execute_command('UNLINK', *names)


class ListCommands:
    # LIST COMMANDS
    def blpop(self, keys, timeout=0):
        """
        LPOP a value off of the first non-empty list
        named in the ``keys`` list.

        If none of the lists in ``keys`` has a value to LPOP, then block
        for ``timeout`` seconds, or until a value gets pushed on to one
        of the lists.

        If timeout is 0, then block indefinitely.
        """
        if timeout is None:
            timeout = 0
        keys = list_or_args(keys, None)
        keys.append(timeout)
        return self.execute_command('BLPOP', *keys)

    def brpop(self, keys, timeout=0):
        """
        RPOP a value off of the first non-empty list
        named in the ``keys`` list.

        If none of the lists in ``keys`` has a value to RPOP, then block
        for ``timeout`` seconds, or until a value gets pushed on to one
        of the lists.

        If timeout is 0, then block indefinitely.
        """
        if timeout is None:
            timeout = 0
        keys = list_or_args(keys, None)
        keys.append(timeout)
        return self.execute_command('BRPOP', *keys)

    def brpoplpush(self, src, dst, timeout=0):
        """
        Pop a value off the tail of ``src``, push it on the head of ``dst``
        and then return it.

        This command blocks until a value is in ``src`` or until ``timeout``
        seconds elapse, whichever is first. A ``timeout`` value of 0 blocks
        forever.
        """
        if timeout is None:
            timeout = 0
        return self.execute_command('BRPOPLPUSH', src, dst, timeout)

    def lindex(self, name, index):
        """
        Return the item from list ``name`` at position ``index``

        Negative indexes are supported and will return an item at the
        end of the list
        """
        return self.execute_command('LINDEX', name, index)

    def linsert(self, name, where, refvalue, value):
        """
        Insert ``value`` in list ``name`` either immediately before or after
        [``where``] ``refvalue``

        Returns the new length of the list on success or -1 if ``refvalue``
        is not in the list.
        """
        return self.execute_command('LINSERT', name, where, refvalue, value)

    def llen(self, name):
        "Return the length of the list ``name``"
        return self.execute_command('LLEN', name)

    def lpop(self, name, count=None):
        """
        Removes and returns the first elements of the list ``name``.

        By default, the command pops a single element from the beginning of
        the list. When provided with the optional ``count`` argument, the reply
        will consist of up to count elements, depending on the list's length.
        """
        if count is not None:
            return self.execute_command('LPOP', name, count)
        else:
            return self.execute_command('LPOP', name)

    def lpush(self, name, *values):
        "Push ``values`` onto the head of the list ``name``"
        return self.execute_command('LPUSH', name, *values)

    def lpushx(self, name, *values):
        "Push ``value`` onto the head of the list ``name`` if ``name`` exists"
        return self.execute_command('LPUSHX', name, *values)

    def lrange(self, name, start, end):
        """
        Return a slice of the list ``name`` between
        position ``start`` and ``end``

        ``start`` and ``end`` can be negative numbers just like
        Python slicing notation
        """
        return self.execute_command('LRANGE', name, start, end)

    def lrem(self, name, count, value):
        """
        Remove the first ``count`` occurrences of elements equal to ``value``
        from the list stored at ``name``.

        The count argument influences the operation in the following ways:
            count > 0: Remove elements equal to value moving from head to tail.
            count < 0: Remove elements equal to value moving from tail to head.
            count = 0: Remove all elements equal to value.
        """
        return self.execute_command('LREM', name, count, value)

    def lset(self, name, index, value):
        "Set ``position`` of list ``name`` to ``value``"
        return self.execute_command('LSET', name, index, value)

    def ltrim(self, name, start, end):
        """
        Trim the list ``name``, removing all values not within the slice
        between ``start`` and ``end``

        ``start`` and ``end`` can be negative numbers just like
        Python slicing notation
        """
        return self.execute_command('LTRIM', name, start, end)

    def rpop(self, name, count=None):
        """
        Removes and returns the last elements of the list ``name``.

        By default, the command pops a single element from the end of the list.
        When provided with the optional ``count`` argument, the reply will
        consist of up to count elements, depending on the list's length.
        """
        if count is not None:
            return self.execute_command('RPOP', name, count)
        else:
            return self.execute_command('RPOP', name)

    def rpoplpush(self, src, dst):
        """
        RPOP a value off of the ``src`` list and atomically LPUSH it
        on to the ``dst`` list.  Returns the value.
        """
        return self.execute_command('RPOPLPUSH', src, dst)

    def rpush(self, name, *values):
        "Push ``values`` onto the tail of the list ``name``"
        return self.execute_command('RPUSH', name, *values)

    def rpushx(self, name, value):
        "Push ``value`` onto the tail of the list ``name`` if ``name`` exists"
        return self.execute_command('RPUSHX', name, value)

    def lpos(self, name, value, rank=None, count=None, maxlen=None):
        """
        Get position of ``value`` within the list ``name``

         If specified, ``rank`` indicates the "rank" of the first element to
         return in case there are multiple copies of ``value`` in the list.
         By default, LPOS returns the position of the first occurrence of
         ``value`` in the list. When ``rank`` 2, LPOS returns the position of
         the second ``value`` in the list. If ``rank`` is negative, LPOS
         searches the list in reverse. For example, -1 would return the
         position of the last occurrence of ``value`` and -2 would return the
         position of the next to last occurrence of ``value``.

         If specified, ``count`` indicates that LPOS should return a list of
         up to ``count`` positions. A ``count`` of 2 would return a list of
         up to 2 positions. A ``count`` of 0 returns a list of all positions
         matching ``value``. When ``count`` is specified and but ``value``
         does not exist in the list, an empty list is returned.

         If specified, ``maxlen`` indicates the maximum number of list
         elements to scan. A ``maxlen`` of 1000 will only return the
         position(s) of items within the first 1000 entries in the list.
         A ``maxlen`` of 0 (the default) will scan the entire list.
        """
        pieces = [name, value]
        if rank is not None:
            pieces.extend(['RANK', rank])

        if count is not None:
            pieces.extend(['COUNT', count])

        if maxlen is not None:
            pieces.extend(['MAXLEN', maxlen])

        return self.execute_command('LPOS', *pieces)

    def sort(self, name, start=None, num=None, by=None, get=None,
             desc=False, alpha=False, store=None, groups=False):
        """
        Sort and return the list, set or sorted set at ``name``.

        ``start`` and ``num`` allow for paging through the sorted data

        ``by`` allows using an external key to weight and sort the items.
            Use an "*" to indicate where in the key the item value is located

        ``get`` allows for returning items from external keys rather than the
            sorted data itself.  Use an "*" to indicate where in the key
            the item value is located

        ``desc`` allows for reversing the sort

        ``alpha`` allows for sorting lexicographically rather than numerically

        ``store`` allows for storing the result of the sort into
            the key ``store``

        ``groups`` if set to True and if ``get`` contains at least two
            elements, sort will return a list of tuples, each containing the
            values fetched from the arguments to ``get``.

        """
        if (start is not None and num is None) or \
                (num is not None and start is None):
            raise DataError("``start`` and ``num`` must both be specified")

        pieces = [name]
        if by is not None:
            pieces.append(b'BY')
            pieces.append(by)
        if start is not None and num is not None:
            pieces.append(b'LIMIT')
            pieces.append(start)
            pieces.append(num)
        if get is not None:
            # If get is a string assume we want to get a single value.
            # Otherwise assume it's an interable and we want to get multiple
            # values. We can't just iterate blindly because strings are
            # iterable.
            if isinstance(get, (bytes, str)):
                pieces.append(b'GET')
                pieces.append(get)
            else:
                for g in get:
                    pieces.append(b'GET')
                    pieces.append(g)
        if desc:
            pieces.append(b'DESC')
        if alpha:
            pieces.append(b'ALPHA')
        if store is not None:
            pieces.append(b'STORE')
            pieces.append(store)

        if groups:
            if not get or isinstance(get, (bytes, str)) or len(get) < 2:
                raise DataError('when using "groups" the "get" argument '
                                'must be specified and contain at least '
                                'two keys')

        options = {'groups': len(get) if groups else None}
        return self.execute_command('SORT', *pieces, **options)


class ScanCommands:
    # SCAN COMMANDS
    def scan(self, cursor=0, match=None, count=None, _type=None):
        """
        Incrementally return lists of key names. Also return a cursor
        indicating the scan position.

        ``match`` allows for filtering the keys by pattern

        ``count`` provides a hint to Redis about the number of keys to
            return per batch.

        ``_type`` filters the returned values by a particular Redis type.
            Stock Redis instances allow for the following types:
            HASH, LIST, SET, STREAM, STRING, ZSET
            Additionally, Redis modules can expose other types as well.
        """
        pieces = [cursor]
        if match is not None:
            pieces.extend([b'MATCH', match])
        if count is not None:
            pieces.extend([b'COUNT', count])
        if _type is not None:
            pieces.extend([b'TYPE', _type])
        return self.execute_command('SCAN', *pieces)

    def scan_iter(self, match=None, count=None, _type=None):
        """
        Make an iterator using the SCAN command so that the client doesn't
        need to remember the cursor position.

        ``match`` allows for filtering the keys by pattern

        ``count`` provides a hint to Redis about the number of keys to
            return per batch.

        ``_type`` filters the returned values by a particular Redis type.
            Stock Redis instances allow for the following types:
            HASH, LIST, SET, STREAM, STRING, ZSET
            Additionally, Redis modules can expose other types as well.
        """
        cursor = '0'
        while cursor != 0:
            cursor, data = self.scan(cursor=cursor, match=match,
                                     count=count, _type=_type)
            yield from data

    def sscan(self, name, cursor=0, match=None, count=None):
        """
        Incrementally return lists of elements in a set. Also return a cursor
        indicating the scan position.

        ``match`` allows for filtering the keys by pattern

        ``count`` allows for hint the minimum number of returns
        """
        pieces = [name, cursor]
        if match is not None:
            pieces.extend([b'MATCH', match])
        if count is not None:
            pieces.extend([b'COUNT', count])
        return self.execute_command('SSCAN', *pieces)

    def sscan_iter(self, name, match=None, count=None):
        """
        Make an iterator using the SSCAN command so that the client doesn't
        need to remember the cursor position.

        ``match`` allows for filtering the keys by pattern

        ``count`` allows for hint the minimum number of returns
        """
        cursor = '0'
        while cursor != 0:
            cursor, data = self.sscan(name, cursor=cursor,
                                      match=match, count=count)
            yield from data

    def hscan(self, name, cursor=0, match=None, count=None):
        """
        Incrementally return key/value slices in a hash. Also return a cursor
        indicating the scan position.

        ``match`` allows for filtering the keys by pattern

        ``count`` allows for hint the minimum number of returns
        """
        pieces = [name, cursor]
        if match is not None:
            pieces.extend([b'MATCH', match])
        if count is not None:
            pieces.extend([b'COUNT', count])
        return self.execute_command('HSCAN', *pieces)

    def hscan_iter(self, name, match=None, count=None):
        """
        Make an iterator using the HSCAN command so that the client doesn't
        need to remember the cursor position.

        ``match`` allows for filtering the keys by pattern

        ``count`` allows for hint the minimum number of returns
        """
        cursor = '0'
        while cursor != 0:
            cursor, data = self.hscan(name, cursor=cursor,
                                      match=match, count=count)
            yield from data.items()

    def zscan(self, name, cursor=0, match=None, count=None,
              score_cast_func=float):
        """
        Incrementally return lists of elements in a sorted set. Also return a
        cursor indicating the scan position.

        ``match`` allows for filtering the keys by pattern

        ``count`` allows for hint the minimum number of returns

        ``score_cast_func`` a callable used to cast the score return value
        """
        pieces = [name, cursor]
        if match is not None:
            pieces.extend([b'MATCH', match])
        if count is not None:
            pieces.extend([b'COUNT', count])
        options = {'score_cast_func': score_cast_func}
        return self.execute_command('ZSCAN', *pieces, **options)

    def zscan_iter(self, name, match=None, count=None,
                   score_cast_func=float):
        """
        Make an iterator using the ZSCAN command so that the client doesn't
        need to remember the cursor position.

        ``match`` allows for filtering the keys by pattern

        ``count`` allows for hint the minimum number of returns

        ``score_cast_func`` a callable used to cast the score return value
        """
        cursor = '0'
        while cursor != 0:
            cursor, data = self.zscan(name, cursor=cursor, match=match,
                                      count=count,
                                      score_cast_func=score_cast_func)
            yield from data


class SetCommands:
    # SET COMMANDS
    def sadd(self, name, *values):
        "Add ``value(s)`` to set ``name``"
        return self.execute_command('SADD', name, *values)

    def scard(self, name):
        "Return the number of elements in set ``name``"
        return self.execute_command('SCARD', name)

    def sdiff(self, keys, *args):
        "Return the difference of sets specified by ``keys``"
        args = list_or_args(keys, args)
        return self.execute_command('SDIFF', *args)

    def sdiffstore(self, dest, keys, *args):
        """
        Store the difference of sets specified by ``keys`` into a new
        set named ``dest``.  Returns the number of keys in the new set.
        """
        args = list_or_args(keys, args)
        return self.execute_command('SDIFFSTORE', dest, *args)

    def sinter(self, keys, *args):
        "Return the intersection of sets specified by ``keys``"
        args = list_or_args(keys, args)
        return self.execute_command('SINTER', *args)

    def sinterstore(self, dest, keys, *args):
        """
        Store the intersection of sets specified by ``keys`` into a new
        set named ``dest``.  Returns the number of keys in the new set.
        """
        args = list_or_args(keys, args)
        return self.execute_command('SINTERSTORE', dest, *args)

    def sismember(self, name, value):
        "Return a boolean indicating if ``value`` is a member of set ``name``"
        return self.execute_command('SISMEMBER', name, value)

    def smembers(self, name):
        "Return all members of the set ``name``"
        return self.execute_command('SMEMBERS', name)

    def smove(self, src, dst, value):
        "Move ``value`` from set ``src`` to set ``dst`` atomically"
        return self.execute_command('SMOVE', src, dst, value)

    def spop(self, name, count=None):
        "Remove and return a random member of set ``name``"
        args = (count is not None) and [count] or []
        return self.execute_command('SPOP', name, *args)

    def srandmember(self, name, number=None):
        """
        If ``number`` is None, returns a random member of set ``name``.

        If ``number`` is supplied, returns a list of ``number`` random
        members of set ``name``. Note this is only available when running
        Redis 2.6+.
        """
        args = (number is not None) and [number] or []
        return self.execute_command('SRANDMEMBER', name, *args)

    def srem(self, name, *values):
        "Remove ``values`` from set ``name``"
        return self.execute_command('SREM', name, *values)

    def sunion(self, keys, *args):
        "Return the union of sets specified by ``keys``"
        args = list_or_args(keys, args)
        return self.execute_command('SUNION', *args)

    def sunionstore(self, dest, keys, *args):
        """
        Store the union of sets specified by ``keys`` into a new
        set named ``dest``.  Returns the number of keys in the new set.
        """
        args = list_or_args(keys, args)
        return self.execute_command('SUNIONSTORE', dest, *args)


class StreamsCommands:
    # STREAMS COMMANDS
    def xack(self, name, groupname, *ids):
        """
        Acknowledges the successful processing of one or more messages.
        name: name of the stream.
        groupname: name of the consumer group.
        *ids: message ids to acknowledge.
        """
        return self.execute_command('XACK', name, groupname, *ids)

    def xadd(self, name, fields, id='*', maxlen=None, approximate=True,
             nomkstream=False, minid=None, limit=None):
        """
        Add to a stream.
        name: name of the stream
        fields: dict of field/value pairs to insert into the stream
        id: Location to insert this record. By default it is appended.
        maxlen: truncate old stream members beyond this size.
        Can't be specify with minid.
        minid: the minimum id in the stream to query.
        Can't be specify with maxlen.
        approximate: actual stream length may be slightly more than maxlen
        nomkstream: When set to true, do not make a stream
        limit: specifies the maximum number of entries to retrieve
        """
        pieces = []
        if maxlen is not None and minid is not None:
            raise DataError("Only one of ```maxlen``` or ```minid```",
                            "may be specified")

        if maxlen is not None:
            if not isinstance(maxlen, int) or maxlen < 1:
                raise DataError('XADD maxlen must be a positive integer')
            pieces.append(b'MAXLEN')
            if approximate:
                pieces.append(b'~')
            pieces.append(str(maxlen))
        if minid is not None:
            pieces.append(b'MINID')
            if approximate:
                pieces.append(b'~')
            pieces.append(minid)
        if limit is not None:
            pieces.append(b"LIMIT")
            pieces.append(limit)
        if nomkstream:
            pieces.append(b'NOMKSTREAM')
        pieces.append(id)
        if not isinstance(fields, dict) or len(fields) == 0:
            raise DataError('XADD fields must be a non-empty dict')
        for pair in fields.items():
            pieces.extend(pair)
        return self.execute_command('XADD', name, *pieces)

    def xautoclaim(self, name, groupname, consumername, min_idle_time,
                   start_id=0, count=None, justid=False):
        """
        Transfers ownership of pending stream entries that match the specified
        criteria. Conceptually, equivalent to calling XPENDING and then XCLAIM,
        but provides a more straightforward way to deal with message delivery
        failures via SCAN-like semantics.
        name: name of the stream.
        groupname: name of the consumer group.
        consumername: name of a consumer that claims the message.
        min_idle_time: filter messages that were idle less than this amount of
        milliseconds.
        start_id: filter messages with equal or greater ID.
        count: optional integer, upper limit of the number of entries that the
        command attempts to claim. Set to 100 by default.
        justid: optional boolean, false by default. Return just an array of IDs
        of messages successfully claimed, without returning the actual message
        """
        try:
            if int(min_idle_time) < 0:
                raise DataError("XAUTOCLAIM min_idle_time must be a non"
                                "negative integer")
        except TypeError:
            pass

        kwargs = {}
        pieces = [name, groupname, consumername, min_idle_time, start_id]

        try:
            if int(count) < 0:
                raise DataError("XPENDING count must be a integer >= 0")
            pieces.extend([b'COUNT', count])
        except TypeError:
            pass
        if justid:
            pieces.append(b'JUSTID')
            kwargs['parse_justid'] = True

        return self.execute_command('XAUTOCLAIM', *pieces, **kwargs)

    def xclaim(self, name, groupname, consumername, min_idle_time, message_ids,
               idle=None, time=None, retrycount=None, force=False,
               justid=False):
        """
        Changes the ownership of a pending message.
        name: name of the stream.
        groupname: name of the consumer group.
        consumername: name of a consumer that claims the message.
        min_idle_time: filter messages that were idle less than this amount of
        milliseconds
        message_ids: non-empty list or tuple of message IDs to claim
        idle: optional. Set the idle time (last time it was delivered) of the
         message in ms
        time: optional integer. This is the same as idle but instead of a
         relative amount of milliseconds, it sets the idle time to a specific
         Unix time (in milliseconds).
        retrycount: optional integer. set the retry counter to the specified
         value. This counter is incremented every time a message is delivered
         again.
        force: optional boolean, false by default. Creates the pending message
         entry in the PEL even if certain specified IDs are not already in the
         PEL assigned to a different client.
        justid: optional boolean, false by default. Return just an array of IDs
         of messages successfully claimed, without returning the actual message
        """
        if not isinstance(min_idle_time, int) or min_idle_time < 0:
            raise DataError("XCLAIM min_idle_time must be a non negative "
                            "integer")
        if not isinstance(message_ids, (list, tuple)) or not message_ids:
            raise DataError("XCLAIM message_ids must be a non empty list or "
                            "tuple of message IDs to claim")

        kwargs = {}
        pieces = [name, groupname, consumername, str(min_idle_time)]
        pieces.extend(list(message_ids))

        if idle is not None:
            if not isinstance(idle, int):
                raise DataError("XCLAIM idle must be an integer")
            pieces.extend((b'IDLE', str(idle)))
        if time is not None:
            if not isinstance(time, int):
                raise DataError("XCLAIM time must be an integer")
            pieces.extend((b'TIME', str(time)))
        if retrycount is not None:
            if not isinstance(retrycount, int):
                raise DataError("XCLAIM retrycount must be an integer")
            pieces.extend((b'RETRYCOUNT', str(retrycount)))

        if force:
            if not isinstance(force, bool):
                raise DataError("XCLAIM force must be a boolean")
            pieces.append(b'FORCE')
        if justid:
            if not isinstance(justid, bool):
                raise DataError("XCLAIM justid must be a boolean")
            pieces.append(b'JUSTID')
            kwargs['parse_justid'] = True
        return self.execute_command('XCLAIM', *pieces, **kwargs)

    def xdel(self, name, *ids):
        """
        Deletes one or more messages from a stream.
        name: name of the stream.
        *ids: message ids to delete.
        """
        return self.execute_command('XDEL', name, *ids)

    def xgroup_create(self, name, groupname, id='$', mkstream=False):
        """
        Create a new consumer group associated with a stream.
        name: name of the stream.
        groupname: name of the consumer group.
        id: ID of the last item in the stream to consider already delivered.
        """
        pieces = ['XGROUP CREATE', name, groupname, id]
        if mkstream:
            pieces.append(b'MKSTREAM')
        return self.execute_command(*pieces)

    def xgroup_delconsumer(self, name, groupname, consumername):
        """
        Remove a specific consumer from a consumer group.
        Returns the number of pending messages that the consumer had before it
        was deleted.
        name: name of the stream.
        groupname: name of the consumer group.
        consumername: name of consumer to delete
        """
        return self.execute_command('XGROUP DELCONSUMER', name, groupname,
                                    consumername)

    def xgroup_destroy(self, name, groupname):
        """
        Destroy a consumer group.
        name: name of the stream.
        groupname: name of the consumer group.
        """
        return self.execute_command('XGROUP DESTROY', name, groupname)

    def xgroup_createconsumer(self, name, groupname, consumername):
        """
        Consumers in a consumer group are auto-created every time a new
        consumer name is mentioned by some command.
        They can be explicitly created by using this command.
        name: name of the stream.
        groupname: name of the consumer group.
        consumername: name of consumer to create.
        """
        return self.execute_command('XGROUP CREATECONSUMER', name, groupname,
                                    consumername)

    def xgroup_setid(self, name, groupname, id):
        """
        Set the consumer group last delivered ID to something else.
        name: name of the stream.
        groupname: name of the consumer group.
        id: ID of the last item in the stream to consider already delivered.
        """
        return self.execute_command('XGROUP SETID', name, groupname, id)

    def xinfo_consumers(self, name, groupname):
        """
        Returns general information about the consumers in the group.
        name: name of the stream.
        groupname: name of the consumer group.
        """
        return self.execute_command('XINFO CONSUMERS', name, groupname)

    def xinfo_groups(self, name):
        """
        Returns general information about the consumer groups of the stream.
        name: name of the stream.
        """
        return self.execute_command('XINFO GROUPS', name)

    def xinfo_stream(self, name):
        """
        Returns general information about the stream.
        name: name of the stream.
        """
        return self.execute_command('XINFO STREAM', name)

    def xlen(self, name):
        """
        Returns the number of elements in a given stream.
        """
        return self.execute_command('XLEN', name)

    def xpending(self, name, groupname):
        """
        Returns information about pending messages of a group.
        name: name of the stream.
        groupname: name of the consumer group.
        """
        return self.execute_command('XPENDING', name, groupname)

    def xpending_range(self, name, groupname, min, max, count,
                       consumername=None, idle=None):
        """
        Returns information about pending messages, in a range.
        name: name of the stream.
        groupname: name of the consumer group.
        min: minimum stream ID.
        max: maximum stream ID.
        count: number of messages to return
        consumername: name of a consumer to filter by (optional).
        idle: available from  version 6.2. filter entries by their
        idle-time, given in milliseconds (optional).
        """
        if {min, max, count} == {None}:
            if idle is not None or consumername is not None:
                raise DataError("if XPENDING is provided with idle time"
                                " or consumername, it must be provided"
                                " with min, max and count parameters")
            return self.xpending(name, groupname)

        pieces = [name, groupname]
        if min is None or max is None or count is None:
            raise DataError("XPENDING must be provided with min, max "
                            "and count parameters, or none of them.")
        # idle
        try:
            if int(idle) < 0:
                raise DataError("XPENDING idle must be a integer >= 0")
            pieces.extend(['IDLE', idle])
        except TypeError:
            pass
        # count
        try:
            if int(count) < 0:
                raise DataError("XPENDING count must be a integer >= 0")
            pieces.extend([min, max, count])
        except TypeError:
            pass

        return self.execute_command('XPENDING', *pieces, parse_detail=True)

    def xrange(self, name, min='-', max='+', count=None):
        """
        Read stream values within an interval.
        name: name of the stream.
        start: first stream ID. defaults to '-',
               meaning the earliest available.
        finish: last stream ID. defaults to '+',
                meaning the latest available.
        count: if set, only return this many items, beginning with the
               earliest available.
        """
        pieces = [min, max]
        if count is not None:
            if not isinstance(count, int) or count < 1:
                raise DataError('XRANGE count must be a positive integer')
            pieces.append(b'COUNT')
            pieces.append(str(count))

        return self.execute_command('XRANGE', name, *pieces)

    def xread(self, streams, count=None, block=None):
        """
        Block and monitor multiple streams for new data.
        streams: a dict of stream names to stream IDs, where
                   IDs indicate the last ID already seen.
        count: if set, only return this many items, beginning with the
               earliest available.
        block: number of milliseconds to wait, if nothing already present.
        """
        pieces = []
        if block is not None:
            if not isinstance(block, int) or block < 0:
                raise DataError('XREAD block must be a non-negative integer')
            pieces.append(b'BLOCK')
            pieces.append(str(block))
        if count is not None:
            if not isinstance(count, int) or count < 1:
                raise DataError('XREAD count must be a positive integer')
            pieces.append(b'COUNT')
            pieces.append(str(count))
        if not isinstance(streams, dict) or len(streams) == 0:
            raise DataError('XREAD streams must be a non empty dict')
        pieces.append(b'STREAMS')
        keys, values = zip(*streams.items())
        pieces.extend(keys)
        pieces.extend(values)
        return self.execute_command('XREAD', *pieces)

    def xreadgroup(self, groupname, consumername, streams, count=None,
                   block=None, noack=False):
        """
        Read from a stream via a consumer group.
        groupname: name of the consumer group.
        consumername: name of the requesting consumer.
        streams: a dict of stream names to stream IDs, where
               IDs indicate the last ID already seen.
        count: if set, only return this many items, beginning with the
               earliest available.
        block: number of milliseconds to wait, if nothing already present.
        noack: do not add messages to the PEL
        """
        pieces = [b'GROUP', groupname, consumername]
        if count is not None:
            if not isinstance(count, int) or count < 1:
                raise DataError("XREADGROUP count must be a positive integer")
            pieces.append(b'COUNT')
            pieces.append(str(count))
        if block is not None:
            if not isinstance(block, int) or block < 0:
                raise DataError("XREADGROUP block must be a non-negative "
                                "integer")
            pieces.append(b'BLOCK')
            pieces.append(str(block))
        if noack:
            pieces.append(b'NOACK')
        if not isinstance(streams, dict) or len(streams) == 0:
            raise DataError('XREADGROUP streams must be a non empty dict')
        pieces.append(b'STREAMS')
        pieces.extend(streams.keys())
        pieces.extend(streams.values())
        return self.execute_command('XREADGROUP', *pieces)

    def xrevrange(self, name, max='+', min='-', count=None):
        """
        Read stream values within an interval, in reverse order.
        name: name of the stream
        start: first stream ID. defaults to '+',
               meaning the latest available.
        finish: last stream ID. defaults to '-',
                meaning the earliest available.
        count: if set, only return this many items, beginning with the
               latest available.
        """
        pieces = [max, min]
        if count is not None:
            if not isinstance(count, int) or count < 1:
                raise DataError('XREVRANGE count must be a positive integer')
            pieces.append(b'COUNT')
            pieces.append(str(count))

        return self.execute_command('XREVRANGE', name, *pieces)

    def xtrim(self, name, maxlen=None, approximate=True, minid=None,
              limit=None):
        """
        Trims old messages from a stream.
        name: name of the stream.
        maxlen: truncate old stream messages beyond this size
        approximate: actual stream length may be slightly more than maxlen
        minid: the minimum id in the stream to query
        limit: specifies the maximum number of entries to retrieve
        """
        pieces = []
        if maxlen is not None and minid is not None:
            raise DataError("Only one of ```maxlen``` or ```minid```",
                            "may be specified")

        if maxlen is not None:
            pieces.append(b'MAXLEN')
        if minid is not None:
            pieces.append(b'MINID')
        if approximate:
            pieces.append(b'~')
        if maxlen is not None:
            pieces.append(maxlen)
        if minid is not None:
            pieces.append(minid)
        if limit is not None:
            pieces.append(b"LIMIT")
            pieces.append(limit)

        return self.execute_command('XTRIM', name, *pieces)


class SortedSetCommands:
    # SORTED SET COMMANDS
    def zadd(self, name, mapping, nx=False, xx=False, ch=False, incr=False,
             gt=None, lt=None):
        """
        Set any number of element-name, score pairs to the key ``name``. Pairs
        are specified as a dict of element-names keys to score values.

        ``nx`` forces ZADD to only create new elements and not to update
        scores for elements that already exist.

        ``xx`` forces ZADD to only update scores of elements that already
        exist. New elements will not be added.

        ``ch`` modifies the return value to be the numbers of elements changed.
        Changed elements include new elements that were added and elements
        whose scores changed.

        ``incr`` modifies ZADD to behave like ZINCRBY. In this mode only a
        single element/score pair can be specified and the score is the amount
        the existing score will be incremented by. When using this mode the
        return value of ZADD will be the new score of the element.

        ``LT`` Only update existing elements if the new score is less than
        the current score. This flag doesn't prevent adding new elements.

        ``GT`` Only update existing elements if the new score is greater than
        the current score. This flag doesn't prevent adding new elements.

        The return value of ZADD varies based on the mode specified. With no
        options, ZADD returns the number of new elements added to the sorted
        set.

        ``NX``, ``LT``, and ``GT`` are mutually exclusive options.
        See: https://redis.io/commands/ZADD
        """
        if not mapping:
            raise DataError("ZADD requires at least one element/score pair")
        if nx and xx:
            raise DataError("ZADD allows either 'nx' or 'xx', not both")
        if incr and len(mapping) != 1:
            raise DataError("ZADD option 'incr' only works when passing a "
                            "single element/score pair")
        if nx is True and (gt is not None or lt is not None):
            raise DataError("Only one of 'nx', 'lt', or 'gr' may be defined.")

        pieces = []
        options = {}
        if nx:
            pieces.append(b'NX')
        if xx:
            pieces.append(b'XX')
        if ch:
            pieces.append(b'CH')
        if incr:
            pieces.append(b'INCR')
            options['as_score'] = True
        if gt:
            pieces.append(b'GT')
        if lt:
            pieces.append(b'LT')
        for pair in mapping.items():
            pieces.append(pair[1])
            pieces.append(pair[0])
        return self.execute_command('ZADD', name, *pieces, **options)

    def zcard(self, name):
        "Return the number of elements in the sorted set ``name``"
        return self.execute_command('ZCARD', name)

    def zcount(self, name, min, max):
        """
        Returns the number of elements in the sorted set at key ``name`` with
        a score between ``min`` and ``max``.
        """
        return self.execute_command('ZCOUNT', name, min, max)

    def zdiff(self, keys, withscores=False):
        """
        Returns the difference between the first and all successive input
        sorted sets provided in ``keys``.
        """
        pieces = [len(keys), *keys]
        if withscores:
            pieces.append("WITHSCORES")
        return self.execute_command("ZDIFF", *pieces)

    def zdiffstore(self, dest, keys):
        """
        Computes the difference between the first and all successive input
        sorted sets provided in ``keys`` and stores the result in ``dest``.
        """
        pieces = [len(keys), *keys]
        return self.execute_command("ZDIFFSTORE", dest, *pieces)

    def zincrby(self, name, amount, value):
        "Increment the score of ``value`` in sorted set ``name`` by ``amount``"
        return self.execute_command('ZINCRBY', name, amount, value)

    def zinter(self, keys, aggregate=None, withscores=False):
        """
        Return the intersect of multiple sorted sets specified by ``keys``.
        With the ``aggregate`` option, it is possible to specify how the
        results of the union are aggregated. This option defaults to SUM,
        where the score of an element is summed across the inputs where it
        exists. When this option is set to either MIN or MAX, the resulting
        set will contain the minimum or maximum score of an element across
        the inputs where it exists.
        """
        return self._zaggregate('ZINTER', None, keys, aggregate,
                                withscores=withscores)

    def zinterstore(self, dest, keys, aggregate=None):
        """
        Intersect multiple sorted sets specified by ``keys`` into a new
        sorted set, ``dest``. Scores in the destination will be aggregated
        based on the ``aggregate``. This option defaults to SUM, where the
        score of an element is summed across the inputs where it exists.
        When this option is set to either MIN or MAX, the resulting set will
        contain the minimum or maximum score of an element across the inputs
        where it exists.
        """
        return self._zaggregate('ZINTERSTORE', dest, keys, aggregate)

    def zlexcount(self, name, min, max):
        """
        Return the number of items in the sorted set ``name`` between the
        lexicographical range ``min`` and ``max``.
        """
        return self.execute_command('ZLEXCOUNT', name, min, max)

    def zpopmax(self, name, count=None):
        """
        Remove and return up to ``count`` members with the highest scores
        from the sorted set ``name``.
        """
        args = (count is not None) and [count] or []
        options = {
            'withscores': True
        }
        return self.execute_command('ZPOPMAX', name, *args, **options)

    def zpopmin(self, name, count=None):
        """
        Remove and return up to ``count`` members with the lowest scores
        from the sorted set ``name``.
        """
        args = (count is not None) and [count] or []
        options = {
            'withscores': True
        }
        return self.execute_command('ZPOPMIN', name, *args, **options)

    def zrandmember(self, key, count=None, withscores=False):
        """
        Return a random element from the sorted set value stored at key.

        ``count`` if the argument is positive, return an array of distinct
        fields. If called with a negative count, the behavior changes and
        the command is allowed to return the same field multiple times.
        In this case, the number of returned fields is the absolute value
        of the specified count.

        ``withscores`` The optional WITHSCORES modifier changes the reply so it
        includes the respective scores of the randomly selected elements from
        the sorted set.
        """
        params = []
        if count is not None:
            params.append(count)
        if withscores:
            params.append("WITHSCORES")

        return self.execute_command("ZRANDMEMBER", key, *params)

    def bzpopmax(self, keys, timeout=0):
        """
        ZPOPMAX a value off of the first non-empty sorted set
        named in the ``keys`` list.

        If none of the sorted sets in ``keys`` has a value to ZPOPMAX,
        then block for ``timeout`` seconds, or until a member gets added
        to one of the sorted sets.

        If timeout is 0, then block indefinitely.
        """
        if timeout is None:
            timeout = 0
        keys = list_or_args(keys, None)
        keys.append(timeout)
        return self.execute_command('BZPOPMAX', *keys)

    def bzpopmin(self, keys, timeout=0):
        """
        ZPOPMIN a value off of the first non-empty sorted set
        named in the ``keys`` list.

        If none of the sorted sets in ``keys`` has a value to ZPOPMIN,
        then block for ``timeout`` seconds, or until a member gets added
        to one of the sorted sets.

        If timeout is 0, then block indefinitely.
        """
        if timeout is None:
            timeout = 0
        keys = list_or_args(keys, None)
        keys.append(timeout)
        return self.execute_command('BZPOPMIN', *keys)

    def zrange(self, name, start, end, desc=False, withscores=False,
               score_cast_func=float):
        """
        Return a range of values from sorted set ``name`` between
        ``start`` and ``end`` sorted in ascending order.

        ``start`` and ``end`` can be negative, indicating the end of the range.

        ``desc`` a boolean indicating whether to sort the results descendingly

        ``withscores`` indicates to return the scores along with the values.
        The return type is a list of (value, score) pairs

        ``score_cast_func`` a callable used to cast the score return value
        """
        if desc:
            return self.zrevrange(name, start, end, withscores,
                                  score_cast_func)
        pieces = ['ZRANGE', name, start, end]
        if withscores:
            pieces.append(b'WITHSCORES')
        options = {
            'withscores': withscores,
            'score_cast_func': score_cast_func
        }
        return self.execute_command(*pieces, **options)

    def zrangestore(self, dest, name, start, end):
        """
        Stores in ``dest`` the result of a range of values from sorted set
        ``name`` between ``start`` and ``end`` sorted in ascending order.

        ``start`` and ``end`` can be negative, indicating the end of the range.
        """
        return self.execute_command('ZRANGESTORE', dest, name, start, end)

    def zrangebylex(self, name, min, max, start=None, num=None):
        """
        Return the lexicographical range of values from sorted set ``name``
        between ``min`` and ``max``.

        If ``start`` and ``num`` are specified, then return a slice of the
        range.
        """
        if (start is not None and num is None) or \
                (num is not None and start is None):
            raise DataError("``start`` and ``num`` must both be specified")
        pieces = ['ZRANGEBYLEX', name, min, max]
        if start is not None and num is not None:
            pieces.extend([b'LIMIT', start, num])
        return self.execute_command(*pieces)

    def zrevrangebylex(self, name, max, min, start=None, num=None):
        """
        Return the reversed lexicographical range of values from sorted set
        ``name`` between ``max`` and ``min``.

        If ``start`` and ``num`` are specified, then return a slice of the
        range.
        """
        if (start is not None and num is None) or \
                (num is not None and start is None):
            raise DataError("``start`` and ``num`` must both be specified")
        pieces = ['ZREVRANGEBYLEX', name, max, min]
        if start is not None and num is not None:
            pieces.extend([b'LIMIT', start, num])
        return self.execute_command(*pieces)

    def zrangebyscore(self, name, min, max, start=None, num=None,
                      withscores=False, score_cast_func=float):
        """
        Return a range of values from the sorted set ``name`` with scores
        between ``min`` and ``max``.

        If ``start`` and ``num`` are specified, then return a slice
        of the range.

        ``withscores`` indicates to return the scores along with the values.
        The return type is a list of (value, score) pairs

        `score_cast_func`` a callable used to cast the score return value
        """
        if (start is not None and num is None) or \
                (num is not None and start is None):
            raise DataError("``start`` and ``num`` must both be specified")
        pieces = ['ZRANGEBYSCORE', name, min, max]
        if start is not None and num is not None:
            pieces.extend([b'LIMIT', start, num])
        if withscores:
            pieces.append(b'WITHSCORES')
        options = {
            'withscores': withscores,
            'score_cast_func': score_cast_func
        }
        return self.execute_command(*pieces, **options)

    def zrank(self, name, value):
        """
        Returns a 0-based value indicating the rank of ``value`` in sorted set
        ``name``
        """
        return self.execute_command('ZRANK', name, value)

    def zrem(self, name, *values):
        "Remove member ``values`` from sorted set ``name``"
        return self.execute_command('ZREM', name, *values)

    def zremrangebylex(self, name, min, max):
        """
        Remove all elements in the sorted set ``name`` between the
        lexicographical range specified by ``min`` and ``max``.

        Returns the number of elements removed.
        """
        return self.execute_command('ZREMRANGEBYLEX', name, min, max)

    def zremrangebyrank(self, name, min, max):
        """
        Remove all elements in the sorted set ``name`` with ranks between
        ``min`` and ``max``. Values are 0-based, ordered from smallest score
        to largest. Values can be negative indicating the highest scores.
        Returns the number of elements removed
        """
        return self.execute_command('ZREMRANGEBYRANK', name, min, max)

    def zremrangebyscore(self, name, min, max):
        """
        Remove all elements in the sorted set ``name`` with scores
        between ``min`` and ``max``. Returns the number of elements removed.
        """
        return self.execute_command('ZREMRANGEBYSCORE', name, min, max)

    def zrevrange(self, name, start, end, withscores=False,
                  score_cast_func=float):
        """
        Return a range of values from sorted set ``name`` between
        ``start`` and ``end`` sorted in descending order.

        ``start`` and ``end`` can be negative, indicating the end of the range.

        ``withscores`` indicates to return the scores along with the values
        The return type is a list of (value, score) pairs

        ``score_cast_func`` a callable used to cast the score return value
        """
        pieces = ['ZREVRANGE', name, start, end]
        if withscores:
            pieces.append(b'WITHSCORES')
        options = {
            'withscores': withscores,
            'score_cast_func': score_cast_func
        }
        return self.execute_command(*pieces, **options)

    def zrevrangebyscore(self, name, max, min, start=None, num=None,
                         withscores=False, score_cast_func=float):
        """
        Return a range of values from the sorted set ``name`` with scores
        between ``min`` and ``max`` in descending order.

        If ``start`` and ``num`` are specified, then return a slice
        of the range.

        ``withscores`` indicates to return the scores along with the values.
        The return type is a list of (value, score) pairs

        ``score_cast_func`` a callable used to cast the score return value
        """
        if (start is not None and num is None) or \
                (num is not None and start is None):
            raise DataError("``start`` and ``num`` must both be specified")
        pieces = ['ZREVRANGEBYSCORE', name, max, min]
        if start is not None and num is not None:
            pieces.extend([b'LIMIT', start, num])
        if withscores:
            pieces.append(b'WITHSCORES')
        options = {
            'withscores': withscores,
            'score_cast_func': score_cast_func
        }
        return self.execute_command(*pieces, **options)

    def zrevrank(self, name, value):
        """
        Returns a 0-based value indicating the descending rank of
        ``value`` in sorted set ``name``
        """
        return self.execute_command('ZREVRANK', name, value)

    def zscore(self, name, value):
        "Return the score of element ``value`` in sorted set ``name``"
        return self.execute_command('ZSCORE', name, value)

    def zunion(self, keys, aggregate=None, withscores=False):
        """
        Return the union of multiple sorted sets specified by ``keys``.
        ``keys`` can be provided as dictionary of keys and their weights.
        Scores will be aggregated based on the ``aggregate``, or SUM if
        none is provided.
        """
        return self._zaggregate('ZUNION', None, keys, aggregate,
                                withscores=withscores)

    def zunionstore(self, dest, keys, aggregate=None):
        """
        Union multiple sorted sets specified by ``keys`` into
        a new sorted set, ``dest``. Scores in the destination will be
        aggregated based on the ``aggregate``, or SUM if none is provided.
        """
        return self._zaggregate('ZUNIONSTORE', dest, keys, aggregate)

    def zmscore(self, key, members):
        """
        Returns the scores associated with the specified members
        in the sorted set stored at key.
        ``members`` should be a list of the member name.
        Return type is a list of score.
        If the member does not exist, a None will be returned
        in corresponding position.
        """
        if not members:
            raise DataError('ZMSCORE members must be a non-empty list')
        pieces = [key] + members
        return self.execute_command('ZMSCORE', *pieces)

    def _zaggregate(self, command, dest, keys, aggregate=None,
                    **options):
        pieces = [command]
        if dest is not None:
            pieces.append(dest)
        pieces.append(len(keys))
        if isinstance(keys, dict):
            keys, weights = keys.keys(), keys.values()
        else:
            weights = None
        pieces.extend(keys)
        if weights:
            pieces.append(b'WEIGHTS')
            pieces.extend(weights)
        if aggregate:
            if aggregate.upper() in ['SUM', 'MIN', 'MAX']:
                pieces.append(b'AGGREGATE')
                pieces.append(aggregate)
            else:
                raise DataError("aggregate can be sum, min or max.")
        if options.get('withscores', False):
            pieces.append(b'WITHSCORES')
        return self.execute_command(*pieces, **options)


class HyperLogLogCommands:
    # HYPERLOGLOG COMMANDS
    def pfadd(self, name, *values):
        "Adds the specified elements to the specified HyperLogLog."
        return self.execute_command('PFADD', name, *values)

    def pfcount(self, *sources):
        """
        Return the approximated cardinality of
        the set observed by the HyperLogLog at key(s).
        """
        return self.execute_command('PFCOUNT', *sources)

    def pfmerge(self, dest, *sources):
        "Merge N different HyperLogLogs into a single one."
        return self.execute_command('PFMERGE', dest, *sources)


class HashCommands:
    # HASH COMMANDS
    def hdel(self, name, *keys):
        "Delete ``keys`` from hash ``name``"
        return self.execute_command('HDEL', name, *keys)

    def hexists(self, name, key):
        "Returns a boolean indicating if ``key`` exists within hash ``name``"
        return self.execute_command('HEXISTS', name, key)

    def hget(self, name, key):
        "Return the value of ``key`` within the hash ``name``"
        return self.execute_command('HGET', name, key)

    def hgetall(self, name):
        "Return a Python dict of the hash's name/value pairs"
        return self.execute_command('HGETALL', name)

    def hincrby(self, name, key, amount=1):
        "Increment the value of ``key`` in hash ``name`` by ``amount``"
        return self.execute_command('HINCRBY', name, key, amount)

    def hincrbyfloat(self, name, key, amount=1.0):
        """
        Increment the value of ``key`` in hash ``name`` by floating ``amount``
        """
        return self.execute_command('HINCRBYFLOAT', name, key, amount)

    def hkeys(self, name):
        "Return the list of keys within hash ``name``"
        return self.execute_command('HKEYS', name)

    def hlen(self, name):
        "Return the number of elements in hash ``name``"
        return self.execute_command('HLEN', name)

    def hset(self, name, key=None, value=None, mapping=None):
        """
        Set ``key`` to ``value`` within hash ``name``,
        ``mapping`` accepts a dict of key/value pairs that will be
        added to hash ``name``.
        Returns the number of fields that were added.
        """
        if key is None and not mapping:
            raise DataError("'hset' with no key value pairs")
        items = []
        if key is not None:
            items.extend((key, value))
        if mapping:
            for pair in mapping.items():
                items.extend(pair)

        return self.execute_command('HSET', name, *items)

    def hsetnx(self, name, key, value):
        """
        Set ``key`` to ``value`` within hash ``name`` if ``key`` does not
        exist.  Returns 1 if HSETNX created a field, otherwise 0.
        """
        return self.execute_command('HSETNX', name, key, value)

    def hmset(self, name, mapping):
        """
        Set key to value within hash ``name`` for each corresponding
        key and value from the ``mapping`` dict.
        """
        warnings.warn(
            '%s.hmset() is deprecated. Use %s.hset() instead.'
            % (self.__class__.__name__, self.__class__.__name__),
            DeprecationWarning,
            stacklevel=2,
        )
        if not mapping:
            raise DataError("'hmset' with 'mapping' of length 0")
        items = []
        for pair in mapping.items():
            items.extend(pair)
        return self.execute_command('HMSET', name, *items)

    def hmget(self, name, keys, *args):
        "Returns a list of values ordered identically to ``keys``"
        args = list_or_args(keys, args)
        return self.execute_command('HMGET', name, *args)

    def hvals(self, name):
        "Return the list of values within hash ``name``"
        return self.execute_command('HVALS', name)

    def hstrlen(self, name, key):
        """
        Return the number of bytes stored in the value of ``key``
        within hash ``name``
        """
        return self.execute_command('HSTRLEN', name, key)

    def publish(self, channel, message):
        """
        Publish ``message`` on ``channel``.
        Returns the number of subscribers the message was delivered to.
        """
        return self.execute_command('PUBLISH', channel, message)

    def pubsub_channels(self, pattern='*'):
        """
        Return a list of channels that have at least one subscriber
        """
        return self.execute_command('PUBSUB CHANNELS', pattern)

    def pubsub_numpat(self):
        """
        Returns the number of subscriptions to patterns
        """
        return self.execute_command('PUBSUB NUMPAT')

    def pubsub_numsub(self, *args):
        """
        Return a list of (channel, number of subscribers) tuples
        for each channel given in ``*args``
        """
        return self.execute_command('PUBSUB NUMSUB', *args)

    def cluster(self, cluster_arg, *args):
        return self.execute_command('CLUSTER %s' % cluster_arg.upper(), *args)

    def eval(self, script, numkeys, *keys_and_args):
        """
        Execute the Lua ``script``, specifying the ``numkeys`` the script
        will touch and the key names and argument values in ``keys_and_args``.
        Returns the result of the script.

        In practice, use the object returned by ``register_script``. This
        function exists purely for Redis API completion.
        """
        return self.execute_command('EVAL', script, numkeys, *keys_and_args)

    def evalsha(self, sha, numkeys, *keys_and_args):
        """
        Use the ``sha`` to execute a Lua script already registered via EVAL
        or SCRIPT LOAD. Specify the ``numkeys`` the script will touch and the
        key names and argument values in ``keys_and_args``. Returns the result
        of the script.

        In practice, use the object returned by ``register_script``. This
        function exists purely for Redis API completion.
        """
        return self.execute_command('EVALSHA', sha, numkeys, *keys_and_args)

    def script_exists(self, *args):
        """
        Check if a script exists in the script cache by specifying the SHAs of
        each script as ``args``. Returns a list of boolean values indicating if
        if each already script exists in the cache.
        """
        return self.execute_command('SCRIPT EXISTS', *args)

    def script_flush(self, sync_type="SYNC"):
        """Flush all scripts from the script cache.
        ``sync_type`` is by default SYNC (synchronous) but it can also be
                      ASYNC.
        See: https://redis.io/commands/script-flush
        """
        if sync_type not in ["SYNC", "ASYNC"]:
            raise DataError("SCRIPT FLUSH defaults to SYNC or"
                            "accepts SYNC/ASYNC")
        pieces = [sync_type]
        return self.execute_command('SCRIPT FLUSH', *pieces)

    def script_kill(self):
        "Kill the currently executing Lua script"
        return self.execute_command('SCRIPT KILL')

    def script_load(self, script):
        "Load a Lua ``script`` into the script cache. Returns the SHA."
        return self.execute_command('SCRIPT LOAD', script)

    def register_script(self, script):
        """
        Register a Lua ``script`` specifying the ``keys`` it will touch.
        Returns a Script object that is callable and hides the complexity of
        deal with scripts, keys, and shas. This is the preferred way to work
        with Lua scripts.
        """
        return Script(self, script)


class GeoCommands:
    # GEO COMMANDS
    def geoadd(self, name, *values):
        """
        Add the specified geospatial items to the specified key identified
        by the ``name`` argument. The Geospatial items are given as ordered
        members of the ``values`` argument, each item or place is formed by
        the triad longitude, latitude and name.
        """
        if len(values) % 3 != 0:
            raise DataError("GEOADD requires places with lon, lat and name"
                            " values")
        return self.execute_command('GEOADD', name, *values)

    def geodist(self, name, place1, place2, unit=None):
        """
        Return the distance between ``place1`` and ``place2`` members of the
        ``name`` key.
        The units must be one of the following : m, km mi, ft. By default
        meters are used.
        """
        pieces = [name, place1, place2]
        if unit and unit not in ('m', 'km', 'mi', 'ft'):
            raise DataError("GEODIST invalid unit")
        elif unit:
            pieces.append(unit)
        return self.execute_command('GEODIST', *pieces)

    def geohash(self, name, *values):
        """
        Return the geo hash string for each item of ``values`` members of
        the specified key identified by the ``name`` argument.
        """
        return self.execute_command('GEOHASH', name, *values)

    def geopos(self, name, *values):
        """
        Return the positions of each item of ``values`` as members of
        the specified key identified by the ``name`` argument. Each position
        is represented by the pairs lon and lat.
        """
        return self.execute_command('GEOPOS', name, *values)

    def georadius(self, name, longitude, latitude, radius, unit=None,
                  withdist=False, withcoord=False, withhash=False, count=None,
                  sort=None, store=None, store_dist=None):
        """
        Return the members of the specified key identified by the
        ``name`` argument which are within the borders of the area specified
        with the ``latitude`` and ``longitude`` location and the maximum
        distance from the center specified by the ``radius`` value.

        The units must be one of the following : m, km mi, ft. By default

        ``withdist`` indicates to return the distances of each place.

        ``withcoord`` indicates to return the latitude and longitude of
        each place.

        ``withhash`` indicates to return the geohash string of each place.

        ``count`` indicates to return the number of elements up to N.

        ``sort`` indicates to return the places in a sorted way, ASC for
        nearest to fairest and DESC for fairest to nearest.

        ``store`` indicates to save the places names in a sorted set named
        with a specific key, each element of the destination sorted set is
        populated with the score got from the original geo sorted set.

        ``store_dist`` indicates to save the places names in a sorted set
        named with a specific key, instead of ``store`` the sorted set
        destination score is set with the distance.
        """
        return self._georadiusgeneric('GEORADIUS',
                                      name, longitude, latitude, radius,
                                      unit=unit, withdist=withdist,
                                      withcoord=withcoord, withhash=withhash,
                                      count=count, sort=sort, store=store,
                                      store_dist=store_dist)

    def georadiusbymember(self, name, member, radius, unit=None,
                          withdist=False, withcoord=False, withhash=False,
                          count=None, sort=None, store=None, store_dist=None):
        """
        This command is exactly like ``georadius`` with the sole difference
        that instead of taking, as the center of the area to query, a longitude
        and latitude value, it takes the name of a member already existing
        inside the geospatial index represented by the sorted set.
        """
        return self._georadiusgeneric('GEORADIUSBYMEMBER',
                                      name, member, radius, unit=unit,
                                      withdist=withdist, withcoord=withcoord,
                                      withhash=withhash, count=count,
                                      sort=sort, store=store,
                                      store_dist=store_dist)

    def _georadiusgeneric(self, command, *args, **kwargs):
        pieces = list(args)
        if kwargs['unit'] and kwargs['unit'] not in ('m', 'km', 'mi', 'ft'):
            raise DataError("GEORADIUS invalid unit")
        elif kwargs['unit']:
            pieces.append(kwargs['unit'])
        else:
            pieces.append('m', )

        for arg_name, byte_repr in (
                ('withdist', b'WITHDIST'),
                ('withcoord', b'WITHCOORD'),
                ('withhash', b'WITHHASH')):
            if kwargs[arg_name]:
                pieces.append(byte_repr)

        if kwargs['count']:
            pieces.extend([b'COUNT', kwargs['count']])

        if kwargs['sort']:
            if kwargs['sort'] == 'ASC':
                pieces.append(b'ASC')
            elif kwargs['sort'] == 'DESC':
                pieces.append(b'DESC')
            else:
                raise DataError("GEORADIUS invalid sort")

        if kwargs['store'] and kwargs['store_dist']:
            raise DataError("GEORADIUS store and store_dist cant be set"
                            " together")

        if kwargs['store']:
            pieces.extend([b'STORE', kwargs['store']])

        if kwargs['store_dist']:
            pieces.extend([b'STOREDIST', kwargs['store_dist']])

        return self.execute_command(command, *pieces, **kwargs)

    def geosearch(self, name, member=None, longitude=None, latitude=None,
                  unit='m', radius=None, width=None, height=None, sort=None,
                  count=None, any=False, withcoord=False,
                  withdist=False, withhash=False):
        """
        Return the members of specified key identified by the
        ``name`` argument, which are within the borders of the
        area specified by a given shape. This command extends the
        GEORADIUS command, so in addition to searching within circular
        areas, it supports searching within rectangular areas.
        This command should be used in place of the deprecated
        GEORADIUS and GEORADIUSBYMEMBER commands.
        ``member`` Use the position of the given existing
         member in the sorted set. Can't be given with ``longitude``
         and ``latitude``.
        ``longitude`` and ``latitude`` Use the position given by
        this coordinates. Can't be given with ``member``
        ``radius`` Similar to GEORADIUS, search inside circular
        area according the given radius. Can't be given with
        ``height`` and ``width``.
        ``height`` and ``width`` Search inside an axis-aligned
        rectangle, determined by the given height and width.
        Can't be given with ``radius``
        ``unit`` must be one of the following : m, km, mi, ft.
        `m` for meters (the default value), `km` for kilometers,
        `mi` for miles and `ft` for feet.
        ``sort`` indicates to return the places in a sorted way,
        ASC for nearest to farest and DESC for farest to nearest.
        ``count`` limit the results to the first count matching items.
        ``any`` is set to True, the command will return as soon as
        enough matches are found. Can't be provided without ``count``
        ``withdist`` indicates to return the distances of each place.
        ``withcoord`` indicates to return the latitude and longitude of
        each place.
        ``withhash`` indicates to return the geohash string of each place.
        """

        return self._geosearchgeneric('GEOSEARCH',
                                      name, member=member, longitude=longitude,
                                      latitude=latitude, unit=unit,
                                      radius=radius, width=width,
                                      height=height, sort=sort, count=count,
                                      any=any, withcoord=withcoord,
                                      withdist=withdist, withhash=withhash,
                                      store=None, store_dist=None)

    def geosearchstore(self, dest, name, member=None, longitude=None,
                       latitude=None, unit='m', radius=None, width=None,
                       height=None, sort=None, count=None, any=False,
                       storedist=False):
        """
        This command is like GEOSEARCH, but stores the result in
        ``dest``. By default, it stores the results in the destination
        sorted set with their geospatial information.
        if ``store_dist`` set to True, the command will stores the
        items in a sorted set populated with their distance from the
        center of the circle or box, as a floating-point number.
        """
        return self._geosearchgeneric('GEOSEARCHSTORE',
                                      dest, name, member=member,
                                      longitude=longitude, latitude=latitude,
                                      unit=unit, radius=radius, width=width,
                                      height=height, sort=sort, count=count,
                                      any=any, withcoord=None,
                                      withdist=None, withhash=None,
                                      store=None, store_dist=storedist)

    def _geosearchgeneric(self, command, *args, **kwargs):
        pieces = list(args)

        # FROMMEMBER or FROMLONLAT
        if kwargs['member'] is None:
            if kwargs['longitude'] is None or kwargs['latitude'] is None:
                raise DataError("GEOSEARCH must have member or"
                                " longitude and latitude")
        if kwargs['member']:
            if kwargs['longitude'] or kwargs['latitude']:
                raise DataError("GEOSEARCH member and longitude or latitude"
                                " cant be set together")
            pieces.extend([b'FROMMEMBER', kwargs['member']])
        if kwargs['longitude'] and kwargs['latitude']:
            pieces.extend([b'FROMLONLAT',
                           kwargs['longitude'], kwargs['latitude']])

        # BYRADIUS or BYBOX
        if kwargs['radius'] is None:
            if kwargs['width'] is None or kwargs['height'] is None:
                raise DataError("GEOSEARCH must have radius or"
                                " width and height")
        if kwargs['unit'] is None:
            raise DataError("GEOSEARCH must have unit")
        if kwargs['unit'].lower() not in ('m', 'km', 'mi', 'ft'):
            raise DataError("GEOSEARCH invalid unit")
        if kwargs['radius']:
            if kwargs['width'] or kwargs['height']:
                raise DataError("GEOSEARCH radius and width or height"
                                " cant be set together")
            pieces.extend([b'BYRADIUS', kwargs['radius'], kwargs['unit']])
        if kwargs['width'] and kwargs['height']:
            pieces.extend([b'BYBOX',
                           kwargs['width'], kwargs['height'], kwargs['unit']])

        # sort
        if kwargs['sort']:
            if kwargs['sort'].upper() == 'ASC':
                pieces.append(b'ASC')
            elif kwargs['sort'].upper() == 'DESC':
                pieces.append(b'DESC')
            else:
                raise DataError("GEOSEARCH invalid sort")

        # count any
        if kwargs['count']:
            pieces.extend([b'COUNT', kwargs['count']])
            if kwargs['any']:
                pieces.append(b'ANY')
        elif kwargs['any']:
            raise DataError("GEOSEARCH any can't be provided without count")

        # other properties
        for arg_name, byte_repr in (
                ('withdist', b'WITHDIST'),
                ('withcoord', b'WITHCOORD'),
                ('withhash', b'WITHHASH'),
                ('store_dist', b'STOREDIST')):
            if kwargs[arg_name]:
                pieces.append(byte_repr)

        return self.execute_command(command, *pieces, **kwargs)


class ModuleCommands:
    # MODULE COMMANDS
    def module_load(self, path, *args):
        """
        Loads the module from ``path``.
        Passes all ``*args`` to the module, during loading.
        Raises ``ModuleError`` if a module is not found at ``path``.
        """
        pieces = list(args)
        pieces.insert(0, path)
        return self.execute_command('MODULE LOAD', *pieces)

    def module_unload(self, name):
        """
        Unloads the module ``name``.
        Raises ``ModuleError`` if ``name`` is not in loaded modules.
        """
        return self.execute_command('MODULE UNLOAD', name)

    def module_list(self):
        """
        Returns a list of dictionaries containing the name and version of
        all loaded modules.
        """
        return self.execute_command('MODULE LIST')

    def command_count(self):
        return self.execute_command('COMMAND COUNT')


class Script:
    "An executable Lua script object returned by ``register_script``"

    def __init__(self, registered_client, script):
        self.registered_client = registered_client
        self.script = script
        # Precalculate and store the SHA1 hex digest of the script.

        if isinstance(script, str):
            # We need the encoding from the client in order to generate an
            # accurate byte representation of the script
            encoder = registered_client.connection_pool.get_encoder()
            script = encoder.encode(script)
        self.sha = hashlib.sha1(script).hexdigest()

    def __call__(self, keys=[], args=[], client=None):
        "Execute the script, passing any required ``args``"
        if client is None:
            client = self.registered_client
        args = tuple(keys) + tuple(args)
        # make sure the Redis server knows about the script
        from redis.client import Pipeline
        if isinstance(client, Pipeline):
            # Make sure the pipeline can register the script before executing.
            client.scripts.add(self)
        try:
            return client.evalsha(self.sha, len(keys), *args)
        except NoScriptError:
            # Maybe the client is pointed to a different server than the client
            # that created this instance?
            # Overwrite the sha just in case there was a discrepancy.
            self.sha = client.script_load(self.script)
            return client.evalsha(self.sha, len(keys), *args)


class BitFieldOperation:
    """
    Command builder for BITFIELD commands.
    """

    def __init__(self, client, key, default_overflow=None):
        self.client = client
        self.key = key
        self._default_overflow = default_overflow
        self.reset()

    def reset(self):
        """
        Reset the state of the instance to when it was constructed
        """
        self.operations = []
        self._last_overflow = 'WRAP'
        self.overflow(self._default_overflow or self._last_overflow)

    def overflow(self, overflow):
        """
        Update the overflow algorithm of successive INCRBY operations
        :param overflow: Overflow algorithm, one of WRAP, SAT, FAIL. See the
            Redis docs for descriptions of these algorithmsself.
        :returns: a :py:class:`BitFieldOperation` instance.
        """
        overflow = overflow.upper()
        if overflow != self._last_overflow:
            self._last_overflow = overflow
            self.operations.append(('OVERFLOW', overflow))
        return self

    def incrby(self, fmt, offset, increment, overflow=None):
        """
        Increment a bitfield by a given amount.
        :param fmt: format-string for the bitfield being updated, e.g. 'u8'
            for an unsigned 8-bit integer.
        :param offset: offset (in number of bits). If prefixed with a
            '#', this is an offset multiplier, e.g. given the arguments
            fmt='u8', offset='#2', the offset will be 16.
        :param int increment: value to increment the bitfield by.
        :param str overflow: overflow algorithm. Defaults to WRAP, but other
            acceptable values are SAT and FAIL. See the Redis docs for
            descriptions of these algorithms.
        :returns: a :py:class:`BitFieldOperation` instance.
        """
        if overflow is not None:
            self.overflow(overflow)

        self.operations.append(('INCRBY', fmt, offset, increment))
        return self

    def get(self, fmt, offset):
        """
        Get the value of a given bitfield.
        :param fmt: format-string for the bitfield being read, e.g. 'u8' for
            an unsigned 8-bit integer.
        :param offset: offset (in number of bits). If prefixed with a
            '#', this is an offset multiplier, e.g. given the arguments
            fmt='u8', offset='#2', the offset will be 16.
        :returns: a :py:class:`BitFieldOperation` instance.
        """
        self.operations.append(('GET', fmt, offset))
        return self

    def set(self, fmt, offset, value):
        """
        Set the value of a given bitfield.
        :param fmt: format-string for the bitfield being read, e.g. 'u8' for
            an unsigned 8-bit integer.
        :param offset: offset (in number of bits). If prefixed with a
            '#', this is an offset multiplier, e.g. given the arguments
            fmt='u8', offset='#2', the offset will be 16.
        :param int value: value to set at the given position.
        :returns: a :py:class:`BitFieldOperation` instance.
        """
        self.operations.append(('SET', fmt, offset, value))
        return self

    @property
    def command(self):
        cmd = ['BITFIELD', self.key]
        for ops in self.operations:
            cmd.extend(ops)
        return cmd

    def execute(self):
        """
        Execute the operation(s) in a single BITFIELD command. The return value
        is a list of values corresponding to each operation. If the client
        used to create this instance was a pipeline, the list of values
        will be present within the pipeline's execute.
        """
        command = self.command
        self.reset()
        return self.client.execute_command(*command)


class SentinelCommands:
    """
    A class containing the commands specific to redis sentinal. This class is
    to be used as a mixin.
    """

    def sentinel(self, *args):
        "Redis Sentinel's SENTINEL command."
        warnings.warn(
            DeprecationWarning('Use the individual sentinel_* methods'))

    def sentinel_get_master_addr_by_name(self, service_name):
        "Returns a (host, port) pair for the given ``service_name``"
        return self.execute_command('SENTINEL GET-MASTER-ADDR-BY-NAME',
                                    service_name)

    def sentinel_master(self, service_name):
        "Returns a dictionary containing the specified masters state."
        return self.execute_command('SENTINEL MASTER', service_name)

    def sentinel_masters(self):
        "Returns a list of dictionaries containing each master's state."
        return self.execute_command('SENTINEL MASTERS')

    def sentinel_monitor(self, name, ip, port, quorum):
        "Add a new master to Sentinel to be monitored"
        return self.execute_command('SENTINEL MONITOR', name, ip, port, quorum)

    def sentinel_remove(self, name):
        "Remove a master from Sentinel's monitoring"
        return self.execute_command('SENTINEL REMOVE', name)

    def sentinel_sentinels(self, service_name):
        "Returns a list of sentinels for ``service_name``"
        return self.execute_command('SENTINEL SENTINELS', service_name)

    def sentinel_set(self, name, option, value):
        "Set Sentinel monitoring parameters for a given master"
        return self.execute_command('SENTINEL SET', name, option, value)

    def sentinel_slaves(self, service_name):
        "Returns a list of slaves for ``service_name``"
        return self.execute_command('SENTINEL SLAVES', service_name)

    def sentinel_reset(self, pattern):
        """
        This command will reset all the masters with matching name.
        The pattern argument is a glob-style pattern.

        The reset process clears any previous state in a master (including a
        failover in progress), and removes every slave and sentinel already
        discovered and associated with the master.
        """
        return self.execute_command('SENTINEL RESET', pattern, once=True)

    def sentinel_failover(self, new_master_name):
        """
        Force a failover as if the master was not reachable, and without
        asking for agreement to other Sentinels (however a new version of the
        configuration will be published so that the other Sentinels will
        update their configurations).
        """
        return self.execute_command('SENTINEL FAILOVER', new_master_name)

    def sentinel_ckquorum(self, new_master_name):
        """
        Check if the current Sentinel configuration is able to reach the
        quorum needed to failover a master, and the majority needed to
        authorize the failover.

        This command should be used in monitoring systems to check if a
        Sentinel deployment is ok.
        """
        return self.execute_command('SENTINEL CKQUORUM',
                                    new_master_name,
                                    once=True)

    def sentinel_flushconfig(self):
        """
        Force Sentinel to rewrite its configuration on disk, including the
        current Sentinel state.

        Normally Sentinel rewrites the configuration every time something
        changes in its state (in the context of the subset of the state which
        is persisted on disk across restart).
        However sometimes it is possible that the configuration file is lost
        because of operation errors, disk failures, package upgrade scripts or
        configuration managers. In those cases a way to to force Sentinel to
        rewrite the configuration file is handy.

        This command works even if the previous configuration file is
        completely missing.
        """
        return self.execute_command('SENTINEL FLUSHCONFIG')


class DataAccessCommands(BasicKeyCommands, ListCommands,
                         ScanCommands, SetCommands, StreamsCommands,
                         SortedSetCommands,
                         HyperLogLogCommands, HashCommands, GeoCommands,
                         ):
    """
    A class containing all of the implemented data access redis commands.
    This class is to be used as a mixin.
    """


class Commands(DataAccessCommands, ManagementCommands, AclCommands,
               ModuleCommands):
    """
    A class containing all of the implemented redis commands. This class is
    to be used as a mixin.
    """


class ClusterCommands:
    def cluster_addslots(self, node_id, *slots):
        """
        Assign new hash slots to receiving node

        Sends to specified node
        """
        return self.execute_command('CLUSTER ADDSLOTS', *slots,
                                    node_id=node_id)

    def cluster_countkeysinslot(self, slot_id):
        """
        Return the number of local keys in the specified hash slot

        Send to node based on specified slot_id
        """
        return self.execute_command('CLUSTER COUNTKEYSINSLOT', slot_id)

    def cluster_count_failure_report(self, node_id):
        """
        Return the number of failure reports active for a given node

        Sends to specified node
        """
        return self.execute_command('CLUSTER COUNT-FAILURE-REPORTS',
                                    node_id=node_id)

    def cluster_delslots(self, *slots):
        """
        Set hash slots as unbound in the cluster.
        It determines by it self what node the slot is in and sends it there

        Returns a list of the results for each processed slot.
        """
        cluster_nodes = self._nodes_slots_to_slots_nodes(self.cluster_nodes())

        return [
            self.execute_command('CLUSTER DELSLOTS', slot,
                                 node_id=cluster_nodes[slot])
            for slot in slots
        ]

    def cluster_failover(self, node_id, option=None):
        """
        Forces a slave to perform a manual failover of its master

        Sends to specified node
        """
        if option:
            if option.upper() not in ['FORCE', 'TAKEOVER']:
                raise RedisError(
                    'Invalid option for CLUSTER FAILOVER command: {0}'.format(
                        option))
            else:
                return self.execute_command('CLUSTER FAILOVER', option,
                                            node_id=node_id)
        else:
            return self.execute_command('CLUSTER FAILOVER', node_id=node_id)

    def cluster_info(self):
        """
        Provides info about Redis Cluster node state

        Sends to random node in the cluster
        """
        return self.execute_command('CLUSTER INFO')

    def cluster_keyslot(self, name):
        """
        Returns the hash slot of the specified key

        Sends to random node in the cluster
        """
        return self.execute_command('CLUSTER KEYSLOT', name)

    def cluster_meet(self, node_id, host, port):
        """
        Force a node cluster to handshake with another node.

        Sends to specified node
        """
        return self.execute_command('CLUSTER MEET', host, port,
                                    node_id=node_id)

    def cluster_nodes(self):
        """
        Force a node cluster to handshake with another node

        Sends to random node in the cluster
        """
        return self.execute_command('CLUSTER NODES')

    def cluster_replicate(self, target_nodes, node_id):
        """
        Reconfigure a node as a slave of the specified master node

        :target_nodes: Sends to the specified node/s.
        """
        return self.execute_command('CLUSTER REPLICATE', node_id,
                                    target_nodes=target_nodes)

    def cluster_reset(self, target_nodes, node_id, soft=True):
        """
        Reset a Redis Cluster node

        If 'soft' is True then it will send 'SOFT' argument
        If 'soft' is False then it will send 'HARD' argument

        :target_nodes: Sends to the specified node/s.
        """
        return self.execute_command('CLUSTER RESET',
                                    b'SOFT' if soft else b'HARD',
                                    target_nodes=target_nodes)

    def cluster_reset_all_nodes(self, soft=True):
        """
        Send CLUSTER RESET to all nodes in the cluster

        If 'soft' is True then it will send 'SOFT' argument
        If 'soft' is False then it will send 'HARD' argument

        Sends to all nodes in the cluster
        """
        return [
            self.execute_command(
                'CLUSTER RESET',
                'SOFT' if soft else 'HARD',
                node_id=node['id'],
            )
            for node in self.cluster_nodes()
        ]

    def cluster_save_config(self, target_nodes):
        """
        Forces the node to save cluster state on disk

        :target_nodes: Sends to the specified node/s.
        """
        return self.execute_command('CLUSTER SAVECONFIG',
                                    target_nodes=target_nodes)

    def cluster_get_keys_in_slot(self, slot, num_keys):
        """
        Returns the number of keys in the specified cluster slot
        """
        return self.execute_command('CLUSTER GETKEYSINSLOT', slot, num_keys)

    def cluster_set_config_epoch(self, target_nodes, epoch):
        """
        Set the configuration epoch in a new node

        :target_nodes: Sends to the specified node/s.
        """
        return self.execute_command('CLUSTER SET-CONFIG-EPOCH', epoch,
                                    target_nodes=target_nodes)

    def cluster_setslot(self, node_id, slot_id, state, target_nodes=None):
        """
        Bind an hash slot to a specific node

        :target_nodes: Sends to the specified node/s.
        """
        if state.upper() == 'MIGRATING' and node_id is not None:
            return self.execute_command('CLUSTER SETSLOT', slot_id, state,
                                        node_id)
        elif state.upper() in ('IMPORTING', 'NODE') and node_id is not None:
            if target_nodes is None:
                raise RedisError(
                    'Please specify the target node name to operate "{0}" '
                    'command on, e.g. target_nodes="127.0.0.1:6379"'
                    .format(state.upper()))
            else:
                return self.execute_command('CLUSTER SETSLOT', slot_id, state,
                                            node_id, target_nodes=target_nodes)
        elif state.upper() == 'STABLE':
            return self.execute_command('CLUSTER SETSLOT', slot_id, 'STABLE')
        else:
            raise RedisError('Invalid slot state: {0}'.format(state))

    def cluster_replicas(self, node_id):
        """
        Provides a list of replica nodes replicating from the specified primary
        target node
        """
        return self.execute_command('CLUSTER REPLICAS', node_id)

    def cluster_slots(self):
        """
        Get array of Cluster slot to node mappings

        Sends to random node in the cluster
        """
        return self.execute_command('CLUSTER SLOTS')

    def cluster_bgsave_all(self):
        pass

    def readonly(self):
        """
        Enables read queries to all Redis Cluster replica nodes.
        """
        self.read_from_replicas = True
        return self.execute_command('READONLY')

    def readwrite(self):
        """
        Disables read queries to all Redis Cluster replica nodes.
        """
        # Reset read from replicas flag
        self.read_from_replicas = False
        return self.execute_command('READWRITE')


class ClusterManagementCommands:
    def flushall(self, asynchronous=False):
        """
        Delete all keys in the database on all hosts.
        In cluster mode this method is the same as flushdb

        ``asynchronous`` indicates whether the operation is
        executed asynchronously by the server.
        """
        args = []
        if asynchronous:
            args.append(b'ASYNC')
        return self.execute_command('FLUSHALL', *args)

    def flushdb(self, asynchronous=False):
        """
        Delete all keys in the database.

        ``asynchronous`` indicates whether the operation is
        executed asynchronously by the server.
        """
        args = []
        if asynchronous:
            args.append(b'ASYNC')
        return self.execute_command('FLUSHDB', *args)

    def client_list(self, _type=None):
        """
        Returns a list of currently connected clients to the entire cluster.
        If type of client specified, only that type will be returned.
        :param _type: optional. one of the client types (normal, master,
         replica, pubsub)
        """
        if _type is not None:
            client_types = ('normal', 'master', 'replica', 'pubsub')
            if str(_type).lower() not in client_types:
                raise DataError("CLIENT LIST _type must be one of %r" % (
                    client_types,))
            return self.execute_command('CLIENT LIST', b'TYPE', _type)
        return self.execute_command('CLIENT LIST')

    def ping(self):
        """
        Ping the cluster's servers. Sent to all nodes.
        Returns True if the ping was successful across all nodes.
        """
        return self.execute_command('PING')<|MERGE_RESOLUTION|>--- conflicted
+++ resolved
@@ -14,36 +14,24 @@
 
 
 class CommandsParser:
-    DEFAULT_KEY_POS = 1
-
     def __init__(self, redis_connection):
         self.initialized = False
         self.commands = {}
         self.initialize(redis_connection)
 
     def initialize(self, r):
-<<<<<<< HEAD
-        if r is not None:
-            self.commands = r.execute_command("COMMAND")
-            self.initialized = True
-=======
         self.commands = r.execute_command("COMMAND")
->>>>>>> 6b4adf99
 
     # As soon as this PR is merged into Redis, we should reimplement
     # our logic to use COMMAND INFO changes to determine the key positions
     # https://github.com/redis/redis/pull/8324
-    def get_keys(self, redis_conn, *args):
+    def get_keys(self, *args):
         """
         Get the keys from the passed command
         """
         if len(args) < 2:
             # The command has no keys in it
             return None
-
-        if not self.initialized:
-            # return the argument in the default position for keys
-            return [args[__class__.DEFAULT_KEY_POS]]
 
         cmd_name = args[0].lower()
         if len(cmd_name.split()) > 1:
@@ -59,15 +47,6 @@
                                  format(cmd_name.upper()))
 
         command = self.commands.get(cmd_name)
-<<<<<<< HEAD
-        if 'movablekeys' not in command['flags'] and 'pubsub' not in \
-                command['flags']:
-            if command['step_count'] == 0 and command['first_key_pos'] == 0 \
-                    and command['last_key_pos'] == 0:
-                # We don't have further info, return the argument in the
-                # default position for keys
-                return [args[__class__.DEFAULT_KEY_POS]]
-=======
         if 'movablekeys' in command['flags']:
             keys = self.get_moveable_keys(redis_conn, *args)
         elif 'pubsub' in command['flags']:
@@ -77,7 +56,6 @@
                     and command['last_key_pos'] == 0:
                 # The command doesn't have keys in it
                 return None
->>>>>>> 6b4adf99
             last_key_pos = command['last_key_pos']
             if last_key_pos == -1:
                 last_key_pos = len(args) - 1
@@ -121,34 +99,6 @@
             # format example:
             # PUBLISH channel message
             keys = [args[1]]
-<<<<<<< HEAD
-            if 'STORE' in args:
-                store_idx = args.index('STORE')
-                keys.append(args[store_idx + 1])
-            if 'STOREDIST' in args:
-                storedist_idx = args.index('STOREDIST')
-                keys.append(args[storedist_idx + 1])
-        elif command in ['MEMORY USAGE', 'PUBLISH', 'PUBSUB CHANNELS']:
-            # format example:
-            # PUBLISH channel message
-            keys = [args[1]]
-        elif command == 'MIGRATE':
-            # format example:
-            # MIGRATE 192.168.1.34 6379 "" 0 5000 KEYS key1 key2 key3
-            if args[3] == "":
-                keys_idx = args.index('KEYS')
-                keys = list(args[keys_idx + 1:])
-            else:
-                keys = [args[3]]
-        elif command == 'STRALGO':
-            # format example:
-            # STRALGO LCS STRINGS <string_a> <string_b> | KEYS <key_a> <key_b>
-            if args[2] != 'KEYS':
-                keys = None
-            else:
-                keys = list(args[3:5])
-=======
->>>>>>> 6b4adf99
         elif command in ['SUBSCRIBE', 'PSUBSCRIBE', 'UNSUBSCRIBE',
                          'PUNSUBSCRIBE', 'PUBSUB NUMSUB']:
             keys = list(args[1:])
