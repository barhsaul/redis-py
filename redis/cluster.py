--- conflicted
+++ resolved
@@ -301,10 +301,7 @@
                 "CLUSTER SLOTS",
                 "RANDOMKEY",
                 "COMMAND",
-<<<<<<< HEAD
-=======
                 "COMMAND GETKEYS",
->>>>>>> 6b4adf99
                 "DEBUG",
             ],
             RANDOM,
@@ -463,8 +460,7 @@
             Redis.RESPONSE_CALLBACKS,
             self.__class__.CLUSTER_COMMANDS_RESPONSE_CALLBACKS))
         self.result_callbacks = self.__class__.RESULT_CALLBACKS
-        self.commands_parser = CommandsParser(self.get_random_node().
-                                              redis_connection)
+        self.commands_parser = CommandsParser(self)
 
     def __enter__(self):
         return self
