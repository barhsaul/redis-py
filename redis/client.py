from itertools import chain
import datetime
import warnings
import time
import threading
import time as mod_time
import re
import hashlib
from redis.connection import (ConnectionPool, UnixDomainSocketConnection,
                              SSLConnection)
from redis.lock import Lock
from redis.exceptions import (
    ConnectionError,
    DataError,
    ExecAbortError,
    NoScriptError,
    PubSubError,
    RedisError,
    ResponseError,
    TimeoutError,
    WatchError,
    ModuleError,
)
from redis.utils import safe_str, str_if_bytes

SYM_EMPTY = b''
EMPTY_RESPONSE = 'EMPTY_RESPONSE'


def list_or_args(keys, args):
    # returns a single new list combining keys and args
    try:
        iter(keys)
        # a string or bytes instance can be iterated, but indicates
        # keys wasn't passed as a list
        if isinstance(keys, (bytes, str)):
            keys = [keys]
        else:
            keys = list(keys)
    except TypeError:
        keys = [keys]
    if args:
        keys.extend(args)
    return keys


def timestamp_to_datetime(response):
    "Converts a unix timestamp to a Python datetime object"
    if not response:
        return None
    try:
        response = int(response)
    except ValueError:
        return None
    return datetime.datetime.fromtimestamp(response)


def string_keys_to_dict(key_string, callback):
    return dict.fromkeys(key_string.split(), callback)


class CaseInsensitiveDict(dict):
    "Case insensitive dict implementation. Assumes string keys only."

    def __init__(self, data):
        for k, v in data.items():
            self[k.upper()] = v

    def __contains__(self, k):
        return super().__contains__(k.upper())

    def __delitem__(self, k):
        super().__delitem__(k.upper())

    def __getitem__(self, k):
        return super().__getitem__(k.upper())

    def get(self, k, default=None):
        return super().get(k.upper(), default)

    def __setitem__(self, k, v):
        super().__setitem__(k.upper(), v)

    def update(self, data):
        data = CaseInsensitiveDict(data)
        super().update(data)


def parse_debug_object(response):
    "Parse the results of Redis's DEBUG OBJECT command into a Python dict"
    # The 'type' of the object is the first item in the response, but isn't
    # prefixed with a name
    response = str_if_bytes(response)
    response = 'type:' + response
    response = dict(kv.split(':') for kv in response.split())

    # parse some expected int values from the string response
    # note: this cmd isn't spec'd so these may not appear in all redis versions
    int_fields = ('refcount', 'serializedlength', 'lru', 'lru_seconds_idle')
    for field in int_fields:
        if field in response:
            response[field] = int(response[field])

    return response


def parse_object(response, infotype):
    "Parse the results of an OBJECT command"
    if infotype in ('idletime', 'refcount'):
        return int_or_none(response)
    return response


def parse_info(response):
    "Parse the result of Redis's INFO command into a Python dict"
    info = {}
    response = str_if_bytes(response)

    def get_value(value):
        if ',' not in value or '=' not in value:
            try:
                if '.' in value:
                    return float(value)
                else:
                    return int(value)
            except ValueError:
                return value
        else:
            sub_dict = {}
            for item in value.split(','):
                k, v = item.rsplit('=', 1)
                sub_dict[k] = get_value(v)
            return sub_dict

    for line in response.splitlines():
        if line and not line.startswith('#'):
            if line.find(':') != -1:
                # Split, the info fields keys and values.
                # Note that the value may contain ':'. but the 'host:'
                # pseudo-command is the only case where the key contains ':'
                key, value = line.split(':', 1)
                if key == 'cmdstat_host':
                    key, value = line.rsplit(':', 1)

                if key == 'module':
                    # Hardcode a list for key 'modules' since there could be
                    # multiple lines that started with 'module'
                    info.setdefault('modules', []).append(get_value(value))
                else:
                    info[key] = get_value(value)
            else:
                # if the line isn't splittable, append it to the "__raw__" key
                info.setdefault('__raw__', []).append(line)

    return info


def parse_memory_stats(response, **kwargs):
    "Parse the results of MEMORY STATS"
    stats = pairs_to_dict(response,
                          decode_keys=True,
                          decode_string_values=True)
    for key, value in stats.items():
        if key.startswith('db.'):
            stats[key] = pairs_to_dict(value,
                                       decode_keys=True,
                                       decode_string_values=True)
    return stats


SENTINEL_STATE_TYPES = {
    'can-failover-its-master': int,
    'config-epoch': int,
    'down-after-milliseconds': int,
    'failover-timeout': int,
    'info-refresh': int,
    'last-hello-message': int,
    'last-ok-ping-reply': int,
    'last-ping-reply': int,
    'last-ping-sent': int,
    'master-link-down-time': int,
    'master-port': int,
    'num-other-sentinels': int,
    'num-slaves': int,
    'o-down-time': int,
    'pending-commands': int,
    'parallel-syncs': int,
    'port': int,
    'quorum': int,
    'role-reported-time': int,
    's-down-time': int,
    'slave-priority': int,
    'slave-repl-offset': int,
    'voted-leader-epoch': int
}


def parse_sentinel_state(item):
    result = pairs_to_dict_typed(item, SENTINEL_STATE_TYPES)
    flags = set(result['flags'].split(','))
    for name, flag in (('is_master', 'master'), ('is_slave', 'slave'),
                       ('is_sdown', 's_down'), ('is_odown', 'o_down'),
                       ('is_sentinel', 'sentinel'),
                       ('is_disconnected', 'disconnected'),
                       ('is_master_down', 'master_down')):
        result[name] = flag in flags
    return result


def parse_sentinel_master(response):
    return parse_sentinel_state(map(str_if_bytes, response))


def parse_sentinel_masters(response):
    result = {}
    for item in response:
        state = parse_sentinel_state(map(str_if_bytes, item))
        result[state['name']] = state
    return result


def parse_sentinel_slaves_and_sentinels(response):
    return [parse_sentinel_state(map(str_if_bytes, item)) for item in response]


def parse_sentinel_get_master(response):
    return response and (response[0], int(response[1])) or None


def pairs_to_dict(response, decode_keys=False, decode_string_values=False):
    "Create a dict given a list of key/value pairs"
    if response is None:
        return {}
    if decode_keys or decode_string_values:
        # the iter form is faster, but I don't know how to make that work
        # with a str_if_bytes() map
        keys = response[::2]
        if decode_keys:
            keys = map(str_if_bytes, keys)
        values = response[1::2]
        if decode_string_values:
            values = map(str_if_bytes, values)
        return dict(zip(keys, values))
    else:
        it = iter(response)
        return dict(zip(it, it))


def pairs_to_dict_typed(response, type_info):
    it = iter(response)
    result = {}
    for key, value in zip(it, it):
        if key in type_info:
            try:
                value = type_info[key](value)
            except Exception:
                # if for some reason the value can't be coerced, just use
                # the string value
                pass
        result[key] = value
    return result


def zset_score_pairs(response, **options):
    """
    If ``withscores`` is specified in the options, return the response as
    a list of (value, score) pairs
    """
    if not response or not options.get('withscores'):
        return response
    score_cast_func = options.get('score_cast_func', float)
    it = iter(response)
    return list(zip(it, map(score_cast_func, it)))


def sort_return_tuples(response, **options):
    """
    If ``groups`` is specified, return the response as a list of
    n-element tuples with n being the value found in options['groups']
    """
    if not response or not options.get('groups'):
        return response
    n = options['groups']
    return list(zip(*[response[i::n] for i in range(n)]))


def int_or_none(response):
    if response is None:
        return None
    return int(response)


def parse_stream_list(response):
    if response is None:
        return None
    data = []
    for r in response:
        if r is not None:
            data.append((r[0], pairs_to_dict(r[1])))
        else:
            data.append((None, None))
    return data


def pairs_to_dict_with_str_keys(response):
    return pairs_to_dict(response, decode_keys=True)


def parse_list_of_dicts(response):
    return list(map(pairs_to_dict_with_str_keys, response))


def parse_xclaim(response, **options):
    if options.get('parse_justid', False):
        return response
    return parse_stream_list(response)


def parse_xinfo_stream(response):
    data = pairs_to_dict(response, decode_keys=True)
    first = data['first-entry']
    if first is not None:
        data['first-entry'] = (first[0], pairs_to_dict(first[1]))
    last = data['last-entry']
    if last is not None:
        data['last-entry'] = (last[0], pairs_to_dict(last[1]))
    return data


def parse_xread(response):
    if response is None:
        return []
    return [[r[0], parse_stream_list(r[1])] for r in response]


def parse_xpending(response, **options):
    if options.get('parse_detail', False):
        return parse_xpending_range(response)
    consumers = [{'name': n, 'pending': int(p)} for n, p in response[3] or []]
    return {
        'pending': response[0],
        'min': response[1],
        'max': response[2],
        'consumers': consumers
    }


def parse_xpending_range(response):
    k = ('message_id', 'consumer', 'time_since_delivered', 'times_delivered')
    return [dict(zip(k, r)) for r in response]


def float_or_none(response):
    if response is None:
        return None
    return float(response)


def bool_ok(response):
    return str_if_bytes(response) == 'OK'


def parse_zadd(response, **options):
    if response is None:
        return None
    if options.get('as_score'):
        return float(response)
    return int(response)


def parse_client_list(response, **options):
    clients = []
    for c in str_if_bytes(response).splitlines():
        # Values might contain '='
        clients.append(dict(pair.split('=', 1) for pair in c.split(' ')))
    return clients


def parse_config_get(response, **options):
    response = [str_if_bytes(i) if i is not None else None for i in response]
    return response and pairs_to_dict(response) or {}


def parse_scan(response, **options):
    cursor, r = response
    return int(cursor), r


def parse_hscan(response, **options):
    cursor, r = response
    return int(cursor), r and pairs_to_dict(r) or {}


def parse_zscan(response, **options):
    score_cast_func = options.get('score_cast_func', float)
    cursor, r = response
    it = iter(r)
    return int(cursor), list(zip(it, map(score_cast_func, it)))


def parse_slowlog_get(response, **options):
    space = ' ' if options.get('decode_responses', False) else b' '
    return [{
        'id': item[0],
        'start_time': int(item[1]),
        'duration': int(item[2]),
        'command':
            # Redis Enterprise injects another entry at index [3], which has
            # the complexity info (i.e. the value N in case the command has
            # an O(N) complexity) instead of the command.
            space.join(item[3]) if isinstance(item[3], list) else
            space.join(item[4])
    } for item in response]


def parse_cluster_info(response, **options):
    response = str_if_bytes(response)
    return dict(line.split(':') for line in response.splitlines() if line)


def _parse_node_line(line):
    line_items = line.split(' ')
    node_id, addr, flags, master_id, ping, pong, epoch, \
        connected = line.split(' ')[:8]
    slots = [sl.split('-') for sl in line_items[8:]]
    node_dict = {
        'node_id': node_id,
        'flags': flags,
        'master_id': master_id,
        'last_ping_sent': ping,
        'last_pong_rcvd': pong,
        'epoch': epoch,
        'slots': slots,
        'connected': True if connected == 'connected' else False
    }
    return addr, node_dict


def parse_cluster_nodes(response, **options):
    raw_lines = str_if_bytes(response).splitlines()
    return dict(_parse_node_line(line) for line in raw_lines)


def parse_georadius_generic(response, **options):
    if options['store'] or options['store_dist']:
        # `store` and `store_diff` cant be combined
        # with other command arguments.
        return response

    if type(response) != list:
        response_list = [response]
    else:
        response_list = response

    if not options['withdist'] and not options['withcoord']\
            and not options['withhash']:
        # just a bunch of places
        return response_list

    cast = {
        'withdist': float,
        'withcoord': lambda ll: (float(ll[0]), float(ll[1])),
        'withhash': int
    }

    # zip all output results with each casting functino to get
    # the properly native Python value.
    f = [lambda x: x]
    f += [cast[o] for o in ['withdist', 'withhash', 'withcoord'] if options[o]]
    return [
        list(map(lambda fv: fv[0](fv[1]), zip(f, r))) for r in response_list
    ]


def parse_pubsub_numsub(response, **options):
    return list(zip(response[0::2], response[1::2]))


def parse_client_kill(response, **options):
    if isinstance(response, int):
        return response
    return str_if_bytes(response) == 'OK'


def parse_acl_getuser(response, **options):
    if response is None:
        return None
    data = pairs_to_dict(response, decode_keys=True)

    # convert everything but user-defined data in 'keys' to native strings
    data['flags'] = list(map(str_if_bytes, data['flags']))
    data['passwords'] = list(map(str_if_bytes, data['passwords']))
    data['commands'] = str_if_bytes(data['commands'])

    # split 'commands' into separate 'categories' and 'commands' lists
    commands, categories = [], []
    for command in data['commands'].split(' '):
        if '@' in command:
            categories.append(command)
        else:
            commands.append(command)

    data['commands'] = commands
    data['categories'] = categories
    data['enabled'] = 'on' in data['flags']
    return data


def parse_acl_log(response, **options):
    if response is None:
        return None
    if isinstance(response, list):
        data = []
        for log in response:
            log_data = pairs_to_dict(log, True, True)
            client_info = log_data.get('client-info', '')
            log_data["client-info"] = parse_client_info(client_info)

            # float() is lossy comparing to the "double" in C
            log_data["age-seconds"] = float(log_data["age-seconds"])
            data.append(log_data)
    else:
        data = bool_ok(response)
    return data


def parse_client_info(value):
    """
    Parsing client-info in ACL Log in following format.
    "key1=value1 key2=value2 key3=value3"
    """
    client_info = {}
    infos = str_if_bytes(value).split(" ")
    for info in infos:
        key, value = info.split("=")
        client_info[key] = value

    # Those fields are definded as int in networking.c
    for int_key in {"id", "age", "idle", "db", "sub", "psub",
                    "multi", "qbuf", "qbuf-free", "obl",
                    "argv-mem", "oll", "omem", "tot-mem"}:
        client_info[int_key] = int(client_info[int_key])
    return client_info


def parse_module_result(response):
    if isinstance(response, ModuleError):
        raise response
    return True


class Redis:
    """
    Implementation of the Redis protocol.

    This abstract class provides a Python interface to all Redis commands
    and an implementation of the Redis protocol.

    Connection and Pipeline derive from this, implementing how
    the commands are sent and received to the Redis server
    """
    RESPONSE_CALLBACKS = {
        **string_keys_to_dict(
<<<<<<< HEAD
            'AUTH EXPIRE EXPIREAT HEXISTS HMSET LMOVE BLMOVE MOVE MSETNX PERSIST '
=======
            'AUTH COPY EXPIRE EXPIREAT HEXISTS HMSET MOVE MSETNX PERSIST '
>>>>>>> e7064450
            'PSETEX RENAMENX SISMEMBER SMOVE SETEX SETNX',
            bool
        ),
        **string_keys_to_dict(
            'BITCOUNT BITPOS DECRBY DEL EXISTS GEOADD GETBIT HDEL HLEN '
            'HSTRLEN INCRBY LINSERT LLEN LPUSHX PFADD PFCOUNT RPUSHX SADD '
            'SCARD SDIFFSTORE SETBIT SETRANGE SINTERSTORE SREM STRLEN '
            'SUNIONSTORE UNLINK XACK XDEL XLEN XTRIM ZCARD ZLEXCOUNT ZREM '
            'ZREMRANGEBYLEX ZREMRANGEBYRANK ZREMRANGEBYSCORE',
            int
        ),
        **string_keys_to_dict(
            'INCRBYFLOAT HINCRBYFLOAT',
            float
        ),
        **string_keys_to_dict(
            # these return OK, or int if redis-server is >=1.3.4
            'LPUSH RPUSH',
            lambda r: isinstance(r, int) and r or str_if_bytes(r) == 'OK'
        ),
        **string_keys_to_dict('SORT', sort_return_tuples),
        **string_keys_to_dict('ZSCORE ZINCRBY GEODIST', float_or_none),
        **string_keys_to_dict(
            'FLUSHALL FLUSHDB LSET LTRIM MSET PFMERGE READONLY READWRITE '
            'RENAME SAVE SELECT SHUTDOWN SLAVEOF SWAPDB WATCH UNWATCH ',
            bool_ok
        ),
        **string_keys_to_dict('BLPOP BRPOP', lambda r: r and tuple(r) or None),
        **string_keys_to_dict(
            'SDIFF SINTER SMEMBERS SUNION',
            lambda r: r and set(r) or set()
        ),
        **string_keys_to_dict(
            'ZPOPMAX ZPOPMIN ZRANGE ZRANGEBYSCORE ZREVRANGE ZREVRANGEBYSCORE',
            zset_score_pairs
        ),
        **string_keys_to_dict('BZPOPMIN BZPOPMAX', \
                              lambda r:
                              r and (r[0], r[1], float(r[2])) or None),
        **string_keys_to_dict('ZRANK ZREVRANK', int_or_none),
        **string_keys_to_dict('XREVRANGE XRANGE', parse_stream_list),
        **string_keys_to_dict('XREAD XREADGROUP', parse_xread),
        **string_keys_to_dict('BGREWRITEAOF BGSAVE', lambda r: True),
        'ACL CAT': lambda r: list(map(str_if_bytes, r)),
        'ACL DELUSER': int,
        'ACL GENPASS': str_if_bytes,
        'ACL GETUSER': parse_acl_getuser,
        'ACL LIST': lambda r: list(map(str_if_bytes, r)),
        'ACL LOAD': bool_ok,
        'ACL LOG': parse_acl_log,
        'ACL SAVE': bool_ok,
        'ACL SETUSER': bool_ok,
        'ACL USERS': lambda r: list(map(str_if_bytes, r)),
        'ACL WHOAMI': str_if_bytes,
        'CLIENT GETNAME': str_if_bytes,
        'CLIENT ID': int,
        'CLIENT KILL': parse_client_kill,
        'CLIENT LIST': parse_client_list,
        'CLIENT INFO': parse_client_info,
        'CLIENT SETNAME': bool_ok,
        'CLIENT UNBLOCK': lambda r: r and int(r) == 1 or False,
        'CLIENT PAUSE': bool_ok,
        'CLUSTER ADDSLOTS': bool_ok,
        'CLUSTER COUNT-FAILURE-REPORTS': lambda x: int(x),
        'CLUSTER COUNTKEYSINSLOT': lambda x: int(x),
        'CLUSTER DELSLOTS': bool_ok,
        'CLUSTER FAILOVER': bool_ok,
        'CLUSTER FORGET': bool_ok,
        'CLUSTER INFO': parse_cluster_info,
        'CLUSTER KEYSLOT': lambda x: int(x),
        'CLUSTER MEET': bool_ok,
        'CLUSTER NODES': parse_cluster_nodes,
        'CLUSTER REPLICATE': bool_ok,
        'CLUSTER RESET': bool_ok,
        'CLUSTER SAVECONFIG': bool_ok,
        'CLUSTER SET-CONFIG-EPOCH': bool_ok,
        'CLUSTER SETSLOT': bool_ok,
        'CLUSTER SLAVES': parse_cluster_nodes,
        'CONFIG GET': parse_config_get,
        'CONFIG RESETSTAT': bool_ok,
        'CONFIG SET': bool_ok,
        'DEBUG OBJECT': parse_debug_object,
        'GEOHASH': lambda r: list(map(str_if_bytes, r)),
        'GEOPOS': lambda r: list(map(lambda ll: (float(ll[0]),
                                     float(ll[1]))
                                     if ll is not None else None, r)),
        'GEORADIUS': parse_georadius_generic,
        'GEORADIUSBYMEMBER': parse_georadius_generic,
        'HGETALL': lambda r: r and pairs_to_dict(r) or {},
        'HSCAN': parse_hscan,
        'INFO': parse_info,
        'LASTSAVE': timestamp_to_datetime,
        'MEMORY PURGE': bool_ok,
        'MEMORY STATS': parse_memory_stats,
        'MEMORY USAGE': int_or_none,
        'MODULE LOAD': parse_module_result,
        'MODULE UNLOAD': parse_module_result,
        'MODULE LIST': lambda r: [pairs_to_dict(m) for m in r],
        'OBJECT': parse_object,
        'PING': lambda r: str_if_bytes(r) == 'PONG',
        'PUBSUB NUMSUB': parse_pubsub_numsub,
        'RANDOMKEY': lambda r: r and r or None,
        'SCAN': parse_scan,
        'SCRIPT EXISTS': lambda r: list(map(bool, r)),
        'SCRIPT FLUSH': bool_ok,
        'SCRIPT KILL': bool_ok,
        'SCRIPT LOAD': str_if_bytes,
        'SENTINEL GET-MASTER-ADDR-BY-NAME': parse_sentinel_get_master,
        'SENTINEL MASTER': parse_sentinel_master,
        'SENTINEL MASTERS': parse_sentinel_masters,
        'SENTINEL MONITOR': bool_ok,
        'SENTINEL REMOVE': bool_ok,
        'SENTINEL SENTINELS': parse_sentinel_slaves_and_sentinels,
        'SENTINEL SET': bool_ok,
        'SENTINEL SLAVES': parse_sentinel_slaves_and_sentinels,
        'SET': lambda r: r and str_if_bytes(r) == 'OK',
        'SLOWLOG GET': parse_slowlog_get,
        'SLOWLOG LEN': int,
        'SLOWLOG RESET': bool_ok,
        'SSCAN': parse_scan,
        'TIME': lambda x: (int(x[0]), int(x[1])),
        'XCLAIM': parse_xclaim,
        'XGROUP CREATE': bool_ok,
        'XGROUP DELCONSUMER': int,
        'XGROUP DESTROY': bool,
        'XGROUP SETID': bool_ok,
        'XINFO CONSUMERS': parse_list_of_dicts,
        'XINFO GROUPS': parse_list_of_dicts,
        'XINFO STREAM': parse_xinfo_stream,
        'XPENDING': parse_xpending,
        'ZADD': parse_zadd,
        'ZSCAN': parse_zscan,
    }

    @classmethod
    def from_url(cls, url, **kwargs):
        """
        Return a Redis client object configured from the given URL

        For example::

            redis://[[username]:[password]]@localhost:6379/0
            rediss://[[username]:[password]]@localhost:6379/0
            unix://[[username]:[password]]@/path/to/socket.sock?db=0

        Three URL schemes are supported:

        - `redis://` creates a TCP socket connection. See more at:
          <https://www.iana.org/assignments/uri-schemes/prov/redis>
        - `rediss://` creates a SSL wrapped TCP socket connection. See more at:
          <https://www.iana.org/assignments/uri-schemes/prov/rediss>
        - ``unix://``: creates a Unix Domain Socket connection.

        The username, password, hostname, path and all querystring values
        are passed through urllib.parse.unquote in order to replace any
        percent-encoded values with their corresponding characters.

        There are several ways to specify a database number. The first value
        found will be used:
            1. A ``db`` querystring option, e.g. redis://localhost?db=0
            2. If using the redis:// or rediss:// schemes, the path argument
               of the url, e.g. redis://localhost/0
            3. A ``db`` keyword argument to this function.

        If none of these options are specified, the default db=0 is used.

        All querystring options are cast to their appropriate Python types.
        Boolean arguments can be specified with string values "True"/"False"
        or "Yes"/"No". Values that cannot be properly cast cause a
        ``ValueError`` to be raised. Once parsed, the querystring arguments
        and keyword arguments are passed to the ``ConnectionPool``'s
        class initializer. In the case of conflicting arguments, querystring
        arguments always win.

        """
        connection_pool = ConnectionPool.from_url(url, **kwargs)
        return cls(connection_pool=connection_pool)

    def __init__(self, host='localhost', port=6379,
                 db=0, password=None, socket_timeout=None,
                 socket_connect_timeout=None,
                 socket_keepalive=None, socket_keepalive_options=None,
                 connection_pool=None, unix_socket_path=None,
                 encoding='utf-8', encoding_errors='strict',
                 charset=None, errors=None,
                 decode_responses=False, retry_on_timeout=False,
                 ssl=False, ssl_keyfile=None, ssl_certfile=None,
                 ssl_cert_reqs='required', ssl_ca_certs=None,
                 ssl_check_hostname=False,
                 max_connections=None, single_connection_client=False,
                 health_check_interval=0, client_name=None, username=None):
        if not connection_pool:
            if charset is not None:
                warnings.warn(DeprecationWarning(
                    '"charset" is deprecated. Use "encoding" instead'))
                encoding = charset
            if errors is not None:
                warnings.warn(DeprecationWarning(
                    '"errors" is deprecated. Use "encoding_errors" instead'))
                encoding_errors = errors

            kwargs = {
                'db': db,
                'username': username,
                'password': password,
                'socket_timeout': socket_timeout,
                'encoding': encoding,
                'encoding_errors': encoding_errors,
                'decode_responses': decode_responses,
                'retry_on_timeout': retry_on_timeout,
                'max_connections': max_connections,
                'health_check_interval': health_check_interval,
                'client_name': client_name
            }
            # based on input, setup appropriate connection args
            if unix_socket_path is not None:
                kwargs.update({
                    'path': unix_socket_path,
                    'connection_class': UnixDomainSocketConnection
                })
            else:
                # TCP specific options
                kwargs.update({
                    'host': host,
                    'port': port,
                    'socket_connect_timeout': socket_connect_timeout,
                    'socket_keepalive': socket_keepalive,
                    'socket_keepalive_options': socket_keepalive_options,
                })

                if ssl:
                    kwargs.update({
                        'connection_class': SSLConnection,
                        'ssl_keyfile': ssl_keyfile,
                        'ssl_certfile': ssl_certfile,
                        'ssl_cert_reqs': ssl_cert_reqs,
                        'ssl_ca_certs': ssl_ca_certs,
                        'ssl_check_hostname': ssl_check_hostname,
                    })
            connection_pool = ConnectionPool(**kwargs)
        self.connection_pool = connection_pool
        self.connection = None
        if single_connection_client:
            self.connection = self.connection_pool.get_connection('_')

        self.response_callbacks = CaseInsensitiveDict(
            self.__class__.RESPONSE_CALLBACKS)

    def __repr__(self):
        return "%s<%s>" % (type(self).__name__, repr(self.connection_pool))

    def set_response_callback(self, command, callback):
        "Set a custom Response Callback"
        self.response_callbacks[command] = callback

    def pipeline(self, transaction=True, shard_hint=None):
        """
        Return a new pipeline object that can queue multiple commands for
        later execution. ``transaction`` indicates whether all commands
        should be executed atomically. Apart from making a group of operations
        atomic, pipelines are useful for reducing the back-and-forth overhead
        between the client and server.
        """
        return Pipeline(
            self.connection_pool,
            self.response_callbacks,
            transaction,
            shard_hint)

    def transaction(self, func, *watches, **kwargs):
        """
        Convenience method for executing the callable `func` as a transaction
        while watching all keys specified in `watches`. The 'func' callable
        should expect a single argument which is a Pipeline object.
        """
        shard_hint = kwargs.pop('shard_hint', None)
        value_from_callable = kwargs.pop('value_from_callable', False)
        watch_delay = kwargs.pop('watch_delay', None)
        with self.pipeline(True, shard_hint) as pipe:
            while True:
                try:
                    if watches:
                        pipe.watch(*watches)
                    func_value = func(pipe)
                    exec_value = pipe.execute()
                    return func_value if value_from_callable else exec_value
                except WatchError:
                    if watch_delay is not None and watch_delay > 0:
                        time.sleep(watch_delay)
                    continue

    def lock(self, name, timeout=None, sleep=0.1, blocking_timeout=None,
             lock_class=None, thread_local=True):
        """
        Return a new Lock object using key ``name`` that mimics
        the behavior of threading.Lock.

        If specified, ``timeout`` indicates a maximum life for the lock.
        By default, it will remain locked until release() is called.

        ``sleep`` indicates the amount of time to sleep per loop iteration
        when the lock is in blocking mode and another client is currently
        holding the lock.

        ``blocking_timeout`` indicates the maximum amount of time in seconds to
        spend trying to acquire the lock. A value of ``None`` indicates
        continue trying forever. ``blocking_timeout`` can be specified as a
        float or integer, both representing the number of seconds to wait.

        ``lock_class`` forces the specified lock implementation.

        ``thread_local`` indicates whether the lock token is placed in
        thread-local storage. By default, the token is placed in thread local
        storage so that a thread only sees its token, not a token set by
        another thread. Consider the following timeline:

            time: 0, thread-1 acquires `my-lock`, with a timeout of 5 seconds.
                     thread-1 sets the token to "abc"
            time: 1, thread-2 blocks trying to acquire `my-lock` using the
                     Lock instance.
            time: 5, thread-1 has not yet completed. redis expires the lock
                     key.
            time: 5, thread-2 acquired `my-lock` now that it's available.
                     thread-2 sets the token to "xyz"
            time: 6, thread-1 finishes its work and calls release(). if the
                     token is *not* stored in thread local storage, then
                     thread-1 would see the token value as "xyz" and would be
                     able to successfully release the thread-2's lock.

        In some use cases it's necessary to disable thread local storage. For
        example, if you have code where one thread acquires a lock and passes
        that lock instance to a worker thread to release later. If thread
        local storage isn't disabled in this case, the worker thread won't see
        the token set by the thread that acquired the lock. Our assumption
        is that these cases aren't common and as such default to using
        thread local storage.        """
        if lock_class is None:
            lock_class = Lock
        return lock_class(self, name, timeout=timeout, sleep=sleep,
                          blocking_timeout=blocking_timeout,
                          thread_local=thread_local)

    def pubsub(self, **kwargs):
        """
        Return a Publish/Subscribe object. With this object, you can
        subscribe to channels and listen for messages that get published to
        them.
        """
        return PubSub(self.connection_pool, **kwargs)

    def monitor(self):
        return Monitor(self.connection_pool)

    def client(self):
        return self.__class__(connection_pool=self.connection_pool,
                              single_connection_client=True)

    def __enter__(self):
        return self

    def __exit__(self, exc_type, exc_value, traceback):
        self.close()

    def __del__(self):
        self.close()

    def close(self):
        conn = self.connection
        if conn:
            self.connection = None
            self.connection_pool.release(conn)

    # COMMAND EXECUTION AND PROTOCOL PARSING
    def execute_command(self, *args, **options):
        "Execute a command and return a parsed response"
        pool = self.connection_pool
        command_name = args[0]
        conn = self.connection or pool.get_connection(command_name, **options)
        try:
            conn.send_command(*args)
            return self.parse_response(conn, command_name, **options)
        except (ConnectionError, TimeoutError) as e:
            conn.disconnect()
            if not (conn.retry_on_timeout and isinstance(e, TimeoutError)):
                raise
            conn.send_command(*args)
            return self.parse_response(conn, command_name, **options)
        finally:
            if not self.connection:
                pool.release(conn)

    def parse_response(self, connection, command_name, **options):
        "Parses a response from the Redis server"
        try:
            response = connection.read_response()
        except ResponseError:
            if EMPTY_RESPONSE in options:
                return options[EMPTY_RESPONSE]
            raise
        if command_name in self.response_callbacks:
            return self.response_callbacks[command_name](response, **options)
        return response

    # SERVER INFORMATION

    # ACL methods
    def acl_cat(self, category=None):
        """
        Returns a list of categories or commands within a category.

        If ``category`` is not supplied, returns a list of all categories.
        If ``category`` is supplied, returns a list of all commands within
        that category.
        """
        pieces = [category] if category else []
        return self.execute_command('ACL CAT', *pieces)

    def acl_deluser(self, username):
        "Delete the ACL for the specified ``username``"
        return self.execute_command('ACL DELUSER', username)

    def acl_genpass(self):
        "Generate a random password value"
        return self.execute_command('ACL GENPASS')

    def acl_getuser(self, username):
        """
        Get the ACL details for the specified ``username``.

        If ``username`` does not exist, return None
        """
        return self.execute_command('ACL GETUSER', username)

    def acl_list(self):
        "Return a list of all ACLs on the server"
        return self.execute_command('ACL LIST')

    def acl_log(self, count=None):
        """
        Get ACL logs as a list.
        :param int count: Get logs[0:count].
        :rtype: List.
        """
        args = []
        if count is not None:
            if not isinstance(count, int):
                raise DataError('ACL LOG count must be an '
                                'integer')
            args.append(count)

        return self.execute_command('ACL LOG', *args)

    def acl_log_reset(self):
        """
        Reset ACL logs.
        :rtype: Boolean.
        """
        args = [b'RESET']
        return self.execute_command('ACL LOG', *args)

    def acl_load(self):
        """
        Load ACL rules from the configured ``aclfile``.

        Note that the server must be configured with the ``aclfile``
        directive to be able to load ACL rules from an aclfile.
        """
        return self.execute_command('ACL LOAD')

    def acl_save(self):
        """
        Save ACL rules to the configured ``aclfile``.

        Note that the server must be configured with the ``aclfile``
        directive to be able to save ACL rules to an aclfile.
        """
        return self.execute_command('ACL SAVE')

    def acl_setuser(self, username, enabled=False, nopass=False,
                    passwords=None, hashed_passwords=None, categories=None,
                    commands=None, keys=None, reset=False, reset_keys=False,
                    reset_passwords=False):
        """
        Create or update an ACL user.

        Create or update the ACL for ``username``. If the user already exists,
        the existing ACL is completely overwritten and replaced with the
        specified values.

        ``enabled`` is a boolean indicating whether the user should be allowed
        to authenticate or not. Defaults to ``False``.

        ``nopass`` is a boolean indicating whether the can authenticate without
        a password. This cannot be True if ``passwords`` are also specified.

        ``passwords`` if specified is a list of plain text passwords
        to add to or remove from the user. Each password must be prefixed with
        a '+' to add or a '-' to remove. For convenience, the value of
        ``passwords`` can be a simple prefixed string when adding or
        removing a single password.

        ``hashed_passwords`` if specified is a list of SHA-256 hashed passwords
        to add to or remove from the user. Each hashed password must be
        prefixed with a '+' to add or a '-' to remove. For convenience,
        the value of ``hashed_passwords`` can be a simple prefixed string when
        adding or removing a single password.

        ``categories`` if specified is a list of strings representing category
        permissions. Each string must be prefixed with either a '+' to add the
        category permission or a '-' to remove the category permission.

        ``commands`` if specified is a list of strings representing command
        permissions. Each string must be prefixed with either a '+' to add the
        command permission or a '-' to remove the command permission.

        ``keys`` if specified is a list of key patterns to grant the user
        access to. Keys patterns allow '*' to support wildcard matching. For
        example, '*' grants access to all keys while 'cache:*' grants access
        to all keys that are prefixed with 'cache:'. ``keys`` should not be
        prefixed with a '~'.

        ``reset`` is a boolean indicating whether the user should be fully
        reset prior to applying the new ACL. Setting this to True will
        remove all existing passwords, flags and privileges from the user and
        then apply the specified rules. If this is False, the user's existing
        passwords, flags and privileges will be kept and any new specified
        rules will be applied on top.

        ``reset_keys`` is a boolean indicating whether the user's key
        permissions should be reset prior to applying any new key permissions
        specified in ``keys``. If this is False, the user's existing
        key permissions will be kept and any new specified key permissions
        will be applied on top.

        ``reset_passwords`` is a boolean indicating whether to remove all
        existing passwords and the 'nopass' flag from the user prior to
        applying any new passwords specified in 'passwords' or
        'hashed_passwords'. If this is False, the user's existing passwords
        and 'nopass' status will be kept and any new specified passwords
        or hashed_passwords will be applied on top.
        """
        encoder = self.connection_pool.get_encoder()
        pieces = [username]

        if reset:
            pieces.append(b'reset')

        if reset_keys:
            pieces.append(b'resetkeys')

        if reset_passwords:
            pieces.append(b'resetpass')

        if enabled:
            pieces.append(b'on')
        else:
            pieces.append(b'off')

        if (passwords or hashed_passwords) and nopass:
            raise DataError('Cannot set \'nopass\' and supply '
                            '\'passwords\' or \'hashed_passwords\'')

        if passwords:
            # as most users will have only one password, allow remove_passwords
            # to be specified as a simple string or a list
            passwords = list_or_args(passwords, [])
            for i, password in enumerate(passwords):
                password = encoder.encode(password)
                if password.startswith(b'+'):
                    pieces.append(b'>%s' % password[1:])
                elif password.startswith(b'-'):
                    pieces.append(b'<%s' % password[1:])
                else:
                    raise DataError('Password %d must be prefixeed with a '
                                    '"+" to add or a "-" to remove' % i)

        if hashed_passwords:
            # as most users will have only one password, allow remove_passwords
            # to be specified as a simple string or a list
            hashed_passwords = list_or_args(hashed_passwords, [])
            for i, hashed_password in enumerate(hashed_passwords):
                hashed_password = encoder.encode(hashed_password)
                if hashed_password.startswith(b'+'):
                    pieces.append(b'#%s' % hashed_password[1:])
                elif hashed_password.startswith(b'-'):
                    pieces.append(b'!%s' % hashed_password[1:])
                else:
                    raise DataError('Hashed %d password must be prefixeed '
                                    'with a "+" to add or a "-" to remove' % i)

        if nopass:
            pieces.append(b'nopass')

        if categories:
            for category in categories:
                category = encoder.encode(category)
                # categories can be prefixed with one of (+@, +, -@, -)
                if category.startswith(b'+@'):
                    pieces.append(category)
                elif category.startswith(b'+'):
                    pieces.append(b'+@%s' % category[1:])
                elif category.startswith(b'-@'):
                    pieces.append(category)
                elif category.startswith(b'-'):
                    pieces.append(b'-@%s' % category[1:])
                else:
                    raise DataError('Category "%s" must be prefixed with '
                                    '"+" or "-"'
                                    % encoder.decode(category, force=True))
        if commands:
            for cmd in commands:
                cmd = encoder.encode(cmd)
                if not cmd.startswith(b'+') and not cmd.startswith(b'-'):
                    raise DataError('Command "%s" must be prefixed with '
                                    '"+" or "-"'
                                    % encoder.decode(cmd, force=True))
                pieces.append(cmd)

        if keys:
            for key in keys:
                key = encoder.encode(key)
                pieces.append(b'~%s' % key)

        return self.execute_command('ACL SETUSER', *pieces)

    def acl_users(self):
        "Returns a list of all registered users on the server."
        return self.execute_command('ACL USERS')

    def acl_whoami(self):
        "Get the username for the current connection"
        return self.execute_command('ACL WHOAMI')

    def bgrewriteaof(self):
        "Tell the Redis server to rewrite the AOF file from data in memory."
        return self.execute_command('BGREWRITEAOF')

    def bgsave(self):
        """
        Tell the Redis server to save its data to disk.  Unlike save(),
        this method is asynchronous and returns immediately.
        """
        return self.execute_command('BGSAVE')

    def client_kill(self, address):
        "Disconnects the client at ``address`` (ip:port)"
        return self.execute_command('CLIENT KILL', address)

    def client_kill_filter(self, _id=None, _type=None, addr=None,
                           skipme=None, laddr=None):
        """
        Disconnects client(s) using a variety of filter options
        :param id: Kills a client by its unique ID field
        :param type: Kills a client by type where type is one of 'normal',
        'master', 'slave' or 'pubsub'
        :param addr: Kills a client by its 'address:port'
        :param skipme: If True, then the client calling the command
        :param laddr: Kills a cient by its 'local (bind)  address:port'
        will not get killed even if it is identified by one of the filter
        options. If skipme is not provided, the server defaults to skipme=True
        """
        args = []
        if _type is not None:
            client_types = ('normal', 'master', 'slave', 'pubsub')
            if str(_type).lower() not in client_types:
                raise DataError("CLIENT KILL type must be one of %r" % (
                                client_types,))
            args.extend((b'TYPE', _type))
        if skipme is not None:
            if not isinstance(skipme, bool):
                raise DataError("CLIENT KILL skipme must be a bool")
            if skipme:
                args.extend((b'SKIPME', b'YES'))
            else:
                args.extend((b'SKIPME', b'NO'))
        if _id is not None:
            args.extend((b'ID', _id))
        if addr is not None:
            args.extend((b'ADDR', addr))
        if laddr is not None:
            args.extend((b'LADDR', laddr))
        if not args:
            raise DataError("CLIENT KILL <filter> <value> ... ... <filter> "
                            "<value> must specify at least one filter")
        return self.execute_command('CLIENT KILL', *args)

    def client_info(self):
        """
        Returns information and statistics about the current
        client connection.
        """
        return self.execute_command('CLIENT INFO')

    def client_list(self, _type=None):
        """
        Returns a list of currently connected clients.
        If type of client specified, only that type will be returned.
        :param _type: optional. one of the client types (normal, master,
         replica, pubsub)
        """
        "Returns a list of currently connected clients"
        if _type is not None:
            client_types = ('normal', 'master', 'replica', 'pubsub')
            if str(_type).lower() not in client_types:
                raise DataError("CLIENT LIST _type must be one of %r" % (
                                client_types,))
            return self.execute_command('CLIENT LIST', b'TYPE', _type)
        return self.execute_command('CLIENT LIST')

    def client_getname(self):
        "Returns the current connection name"
        return self.execute_command('CLIENT GETNAME')

    def client_id(self):
        "Returns the current connection id"
        return self.execute_command('CLIENT ID')

    def client_setname(self, name):
        "Sets the current connection name"
        return self.execute_command('CLIENT SETNAME', name)

    def client_unblock(self, client_id, error=False):
        """
        Unblocks a connection by its client id.
        If ``error`` is True, unblocks the client with a special error message.
        If ``error`` is False (default), the client is unblocked using the
        regular timeout mechanism.
        """
        args = ['CLIENT UNBLOCK', int(client_id)]
        if error:
            args.append(b'ERROR')
        return self.execute_command(*args)

    def client_pause(self, timeout):
        """
        Suspend all the Redis clients for the specified amount of time
        :param timeout: milliseconds to pause clients
        """
        if not isinstance(timeout, int):
            raise DataError("CLIENT PAUSE timeout must be an integer")
        return self.execute_command('CLIENT PAUSE', str(timeout))

    def client_unpause(self):
        """
        Unpause all redis clients
        """
        return self.execute_command('CLIENT UNPAUSE')

    def readwrite(self):
        "Disables read queries for a connection to a Redis Cluster slave node"
        return self.execute_command('READWRITE')

    def readonly(self):
        "Enables read queries for a connection to a Redis Cluster replica node"
        return self.execute_command('READONLY')

    def config_get(self, pattern="*"):
        "Return a dictionary of configuration based on the ``pattern``"
        return self.execute_command('CONFIG GET', pattern)

    def config_set(self, name, value):
        "Set config item ``name`` with ``value``"
        return self.execute_command('CONFIG SET', name, value)

    def config_resetstat(self):
        "Reset runtime statistics"
        return self.execute_command('CONFIG RESETSTAT')

    def config_rewrite(self):
        "Rewrite config file with the minimal change to reflect running config"
        return self.execute_command('CONFIG REWRITE')

    def dbsize(self):
        "Returns the number of keys in the current database"
        return self.execute_command('DBSIZE')

    def debug_object(self, key):
        "Returns version specific meta information about a given key"
        return self.execute_command('DEBUG OBJECT', key)

    def echo(self, value):
        "Echo the string back from the server"
        return self.execute_command('ECHO', value)

    def flushall(self, asynchronous=False):
        """
        Delete all keys in all databases on the current host.

        ``asynchronous`` indicates whether the operation is
        executed asynchronously by the server.
        """
        args = []
        if asynchronous:
            args.append(b'ASYNC')
        return self.execute_command('FLUSHALL', *args)

    def flushdb(self, asynchronous=False):
        """
        Delete all keys in the current database.

        ``asynchronous`` indicates whether the operation is
        executed asynchronously by the server.
        """
        args = []
        if asynchronous:
            args.append(b'ASYNC')
        return self.execute_command('FLUSHDB', *args)

    def swapdb(self, first, second):
        "Swap two databases"
        return self.execute_command('SWAPDB', first, second)

    def info(self, section=None):
        """
        Returns a dictionary containing information about the Redis server

        The ``section`` option can be used to select a specific section
        of information

        The section option is not supported by older versions of Redis Server,
        and will generate ResponseError
        """
        if section is None:
            return self.execute_command('INFO')
        else:
            return self.execute_command('INFO', section)

    def lastsave(self):
        """
        Return a Python datetime object representing the last time the
        Redis database was saved to disk
        """
        return self.execute_command('LASTSAVE')

    def migrate(self, host, port, keys, destination_db, timeout,
                copy=False, replace=False, auth=None):
        """
        Migrate 1 or more keys from the current Redis server to a different
        server specified by the ``host``, ``port`` and ``destination_db``.

        The ``timeout``, specified in milliseconds, indicates the maximum
        time the connection between the two servers can be idle before the
        command is interrupted.

        If ``copy`` is True, the specified ``keys`` are NOT deleted from
        the source server.

        If ``replace`` is True, this operation will overwrite the keys
        on the destination server if they exist.

        If ``auth`` is specified, authenticate to the destination server with
        the password provided.
        """
        keys = list_or_args(keys, [])
        if not keys:
            raise DataError('MIGRATE requires at least one key')
        pieces = []
        if copy:
            pieces.append(b'COPY')
        if replace:
            pieces.append(b'REPLACE')
        if auth:
            pieces.append(b'AUTH')
            pieces.append(auth)
        pieces.append(b'KEYS')
        pieces.extend(keys)
        return self.execute_command('MIGRATE', host, port, '', destination_db,
                                    timeout, *pieces)

    def object(self, infotype, key):
        "Return the encoding, idletime, or refcount about the key"
        return self.execute_command('OBJECT', infotype, key, infotype=infotype)

    def memory_stats(self):
        "Return a dictionary of memory stats"
        return self.execute_command('MEMORY STATS')

    def memory_usage(self, key, samples=None):
        """
        Return the total memory usage for key, its value and associated
        administrative overheads.

        For nested data structures, ``samples`` is the number of elements to
        sample. If left unspecified, the server's default is 5. Use 0 to sample
        all elements.
        """
        args = []
        if isinstance(samples, int):
            args.extend([b'SAMPLES', samples])
        return self.execute_command('MEMORY USAGE', key, *args)

    def memory_purge(self):
        "Attempts to purge dirty pages for reclamation by allocator"
        return self.execute_command('MEMORY PURGE')

    def ping(self):
        "Ping the Redis server"
        return self.execute_command('PING')

    def save(self):
        """
        Tell the Redis server to save its data to disk,
        blocking until the save is complete
        """
        return self.execute_command('SAVE')

    def sentinel(self, *args):
        "Redis Sentinel's SENTINEL command."
        warnings.warn(
            DeprecationWarning('Use the individual sentinel_* methods'))

    def sentinel_get_master_addr_by_name(self, service_name):
        "Returns a (host, port) pair for the given ``service_name``"
        return self.execute_command('SENTINEL GET-MASTER-ADDR-BY-NAME',
                                    service_name)

    def sentinel_master(self, service_name):
        "Returns a dictionary containing the specified masters state."
        return self.execute_command('SENTINEL MASTER', service_name)

    def sentinel_masters(self):
        "Returns a list of dictionaries containing each master's state."
        return self.execute_command('SENTINEL MASTERS')

    def sentinel_monitor(self, name, ip, port, quorum):
        "Add a new master to Sentinel to be monitored"
        return self.execute_command('SENTINEL MONITOR', name, ip, port, quorum)

    def sentinel_remove(self, name):
        "Remove a master from Sentinel's monitoring"
        return self.execute_command('SENTINEL REMOVE', name)

    def sentinel_sentinels(self, service_name):
        "Returns a list of sentinels for ``service_name``"
        return self.execute_command('SENTINEL SENTINELS', service_name)

    def sentinel_set(self, name, option, value):
        "Set Sentinel monitoring parameters for a given master"
        return self.execute_command('SENTINEL SET', name, option, value)

    def sentinel_slaves(self, service_name):
        "Returns a list of slaves for ``service_name``"
        return self.execute_command('SENTINEL SLAVES', service_name)

    def shutdown(self, save=False, nosave=False):
        """Shutdown the Redis server.  If Redis has persistence configured,
        data will be flushed before shutdown.  If the "save" option is set,
        a data flush will be attempted even if there is no persistence
        configured.  If the "nosave" option is set, no data flush will be
        attempted.  The "save" and "nosave" options cannot both be set.
        """
        if save and nosave:
            raise DataError('SHUTDOWN save and nosave cannot both be set')
        args = ['SHUTDOWN']
        if save:
            args.append('SAVE')
        if nosave:
            args.append('NOSAVE')
        try:
            self.execute_command(*args)
        except ConnectionError:
            # a ConnectionError here is expected
            return
        raise RedisError("SHUTDOWN seems to have failed.")

    def slaveof(self, host=None, port=None):
        """
        Set the server to be a replicated slave of the instance identified
        by the ``host`` and ``port``. If called without arguments, the
        instance is promoted to a master instead.
        """
        if host is None and port is None:
            return self.execute_command('SLAVEOF', b'NO', b'ONE')
        return self.execute_command('SLAVEOF', host, port)

    def slowlog_get(self, num=None):
        """
        Get the entries from the slowlog. If ``num`` is specified, get the
        most recent ``num`` items.
        """
        args = ['SLOWLOG GET']
        if num is not None:
            args.append(num)
        decode_responses = self.connection_pool.connection_kwargs.get(
            'decode_responses', False)
        return self.execute_command(*args, decode_responses=decode_responses)

    def slowlog_len(self):
        "Get the number of items in the slowlog"
        return self.execute_command('SLOWLOG LEN')

    def slowlog_reset(self):
        "Remove all items in the slowlog"
        return self.execute_command('SLOWLOG RESET')

    def time(self):
        """
        Returns the server time as a 2-item tuple of ints:
        (seconds since epoch, microseconds into this second).
        """
        return self.execute_command('TIME')

    def wait(self, num_replicas, timeout):
        """
        Redis synchronous replication
        That returns the number of replicas that processed the query when
        we finally have at least ``num_replicas``, or when the ``timeout`` was
        reached.
        """
        return self.execute_command('WAIT', num_replicas, timeout)

    # BASIC KEY COMMANDS
    def append(self, key, value):
        """
        Appends the string ``value`` to the value at ``key``. If ``key``
        doesn't already exist, create it with a value of ``value``.
        Returns the new length of the value at ``key``.
        """
        return self.execute_command('APPEND', key, value)

    def bitcount(self, key, start=None, end=None):
        """
        Returns the count of set bits in the value of ``key``.  Optional
        ``start`` and ``end`` paramaters indicate which bytes to consider
        """
        params = [key]
        if start is not None and end is not None:
            params.append(start)
            params.append(end)
        elif (start is not None and end is None) or \
                (end is not None and start is None):
            raise DataError("Both start and end must be specified")
        return self.execute_command('BITCOUNT', *params)

    def bitfield(self, key, default_overflow=None):
        """
        Return a BitFieldOperation instance to conveniently construct one or
        more bitfield operations on ``key``.
        """
        return BitFieldOperation(self, key, default_overflow=default_overflow)

    def bitop(self, operation, dest, *keys):
        """
        Perform a bitwise operation using ``operation`` between ``keys`` and
        store the result in ``dest``.
        """
        return self.execute_command('BITOP', operation, dest, *keys)

    def bitpos(self, key, bit, start=None, end=None):
        """
        Return the position of the first bit set to 1 or 0 in a string.
        ``start`` and ``end`` difines search range. The range is interpreted
        as a range of bytes and not a range of bits, so start=0 and end=2
        means to look at the first three bytes.
        """
        if bit not in (0, 1):
            raise DataError('bit must be 0 or 1')
        params = [key, bit]

        start is not None and params.append(start)

        if start is not None and end is not None:
            params.append(end)
        elif start is None and end is not None:
            raise DataError("start argument is not set, "
                            "when end is specified")
        return self.execute_command('BITPOS', *params)

    def copy(self, source, destination, destination_db=None, replace=False):
        """
        Copy the value stored in the ``source`` key to the ``destination`` key.

        ``destination_db`` an alternative destination database. By default,
        the ``destination`` key is created in the source Redis database.

        ``replace`` whether the ``destination`` key should be removed before
        copying the value to it. By default, the value is not copied if
        the ``destination`` key already exists.
        """
        params = [source, destination]
        if destination_db is not None:
            params.extend(["DB", destination_db])
        if replace:
            params.append("REPLACE")
        return self.execute_command('COPY', *params)

    def decr(self, name, amount=1):
        """
        Decrements the value of ``key`` by ``amount``.  If no key exists,
        the value will be initialized as 0 - ``amount``
        """
        # An alias for ``decr()``, because it is already implemented
        # as DECRBY redis command.
        return self.decrby(name, amount)

    def decrby(self, name, amount=1):
        """
        Decrements the value of ``key`` by ``amount``.  If no key exists,
        the value will be initialized as 0 - ``amount``
        """
        return self.execute_command('DECRBY', name, amount)

    def delete(self, *names):
        "Delete one or more keys specified by ``names``"
        return self.execute_command('DEL', *names)

    def __delitem__(self, name):
        self.delete(name)

    def dump(self, name):
        """
        Return a serialized version of the value stored at the specified key.
        If key does not exist a nil bulk reply is returned.
        """
        return self.execute_command('DUMP', name)

    def exists(self, *names):
        "Returns the number of ``names`` that exist"
        return self.execute_command('EXISTS', *names)
    __contains__ = exists

    def expire(self, name, time):
        """
        Set an expire flag on key ``name`` for ``time`` seconds. ``time``
        can be represented by an integer or a Python timedelta object.
        """
        if isinstance(time, datetime.timedelta):
            time = int(time.total_seconds())
        return self.execute_command('EXPIRE', name, time)

    def expireat(self, name, when):
        """
        Set an expire flag on key ``name``. ``when`` can be represented
        as an integer indicating unix time or a Python datetime object.
        """
        if isinstance(when, datetime.datetime):
            when = int(mod_time.mktime(when.timetuple()))
        return self.execute_command('EXPIREAT', name, when)

    def get(self, name):
        """
        Return the value at key ``name``, or None if the key doesn't exist
        """
        return self.execute_command('GET', name)

    def getdel(self, name):
        """
        Get the value at key ``name`` and delete the key. This command
        is similar to GET, except for the fact that it also deletes
        the key on success (if and only if the key's value type
        is a string).
        """
        return self.execute_command('GETDEL', name)

    def getex(self, name,
              ex=None, px=None, exat=None, pxat=None, persist=False):
        """
        Get the value of key and optionally set its expiration.
        GETEX is similar to GET, but is a write command with
        additional options. All time parameters can be given as
        datetime.timedelta or integers.

        ``ex`` sets an expire flag on key ``name`` for ``ex`` seconds.

        ``px`` sets an expire flag on key ``name`` for ``px`` milliseconds.

        ``exat`` sets an expire flag on key ``name`` for ``ex`` seconds,
        specified in unix time.

        ``pxat`` sets an expire flag on key ``name`` for ``ex`` milliseconds,
        specified in unix time.

        ``persist`` remove the time to live associated with ``name``.
        """

        pieces = []
        # similar to set command
        if ex is not None:
            pieces.append('EX')
            if isinstance(ex, datetime.timedelta):
                ex = int(ex.total_seconds())
            pieces.append(ex)
        if px is not None:
            pieces.append('PX')
            if isinstance(px, datetime.timedelta):
                px = int(px.total_seconds() * 1000)
            pieces.append(px)
        # similar to pexpireat command
        if exat is not None:
            pieces.append('EXAT')
            if isinstance(exat, datetime.datetime):
                s = int(exat.microsecond / 1000000)
                exat = int(mod_time.mktime(exat.timetuple())) + s
            pieces.append(exat)
        if pxat is not None:
            pieces.append('PXAT')
            if isinstance(pxat, datetime.datetime):
                ms = int(pxat.microsecond / 1000)
                pxat = int(mod_time.mktime(pxat.timetuple())) * 1000 + ms
            pieces.append(pxat)
        if persist:
            pieces.append('PERSIST')

        return self.execute_command('GETEX', name, *pieces)

    def __getitem__(self, name):
        """
        Return the value at key ``name``, raises a KeyError if the key
        doesn't exist.
        """
        value = self.get(name)
        if value is not None:
            return value
        raise KeyError(name)

    def getbit(self, name, offset):
        "Returns a boolean indicating the value of ``offset`` in ``name``"
        return self.execute_command('GETBIT', name, offset)

    def getrange(self, key, start, end):
        """
        Returns the substring of the string value stored at ``key``,
        determined by the offsets ``start`` and ``end`` (both are inclusive)
        """
        return self.execute_command('GETRANGE', key, start, end)

    def getset(self, name, value):
        """
        Sets the value at key ``name`` to ``value``
        and returns the old value at key ``name`` atomically.
        """
        return self.execute_command('GETSET', name, value)

    def incr(self, name, amount=1):
        """
        Increments the value of ``key`` by ``amount``.  If no key exists,
        the value will be initialized as ``amount``
        """
        return self.incrby(name, amount)

    def incrby(self, name, amount=1):
        """
        Increments the value of ``key`` by ``amount``.  If no key exists,
        the value will be initialized as ``amount``
        """
        # An alias for ``incr()``, because it is already implemented
        # as INCRBY redis command.
        return self.execute_command('INCRBY', name, amount)

    def incrbyfloat(self, name, amount=1.0):
        """
        Increments the value at key ``name`` by floating ``amount``.
        If no key exists, the value will be initialized as ``amount``
        """
        return self.execute_command('INCRBYFLOAT', name, amount)

    def keys(self, pattern='*'):
        "Returns a list of keys matching ``pattern``"
        return self.execute_command('KEYS', pattern)

    def lmove(self, first_list, second_list, src="LEFT", dest="RIGHT"):
        """
        Atomically returns and removes the first/last element of a list,
        pushing it as the first/last element on the destination list.
        Returns the element being popped and pushed.
        """
        params = [first_list, second_list, src, dest]
        return self.execute_command("LMOVE", *params)

    def blmove(self, first_list, second_list, src="LEFT", dest="RIGHT"):
        """
        Blocking version of lmove.
        """
        return self.lmove(first_list, second_list, src, dest)

    def mget(self, keys, *args):
        """
        Returns a list of values ordered identically to ``keys``
        """
        args = list_or_args(keys, args)
        options = {}
        if not args:
            options[EMPTY_RESPONSE] = []
        return self.execute_command('MGET', *args, **options)

    def mset(self, mapping):
        """
        Sets key/values based on a mapping. Mapping is a dictionary of
        key/value pairs. Both keys and values should be strings or types that
        can be cast to a string via str().
        """
        items = []
        for pair in mapping.items():
            items.extend(pair)
        return self.execute_command('MSET', *items)

    def msetnx(self, mapping):
        """
        Sets key/values based on a mapping if none of the keys are already set.
        Mapping is a dictionary of key/value pairs. Both keys and values
        should be strings or types that can be cast to a string via str().
        Returns a boolean indicating if the operation was successful.
        """
        items = []
        for pair in mapping.items():
            items.extend(pair)
        return self.execute_command('MSETNX', *items)

    def move(self, name, db):
        "Moves the key ``name`` to a different Redis database ``db``"
        return self.execute_command('MOVE', name, db)

    def persist(self, name):
        "Removes an expiration on ``name``"
        return self.execute_command('PERSIST', name)

    def pexpire(self, name, time):
        """
        Set an expire flag on key ``name`` for ``time`` milliseconds.
        ``time`` can be represented by an integer or a Python timedelta
        object.
        """
        if isinstance(time, datetime.timedelta):
            time = int(time.total_seconds() * 1000)
        return self.execute_command('PEXPIRE', name, time)

    def pexpireat(self, name, when):
        """
        Set an expire flag on key ``name``. ``when`` can be represented
        as an integer representing unix time in milliseconds (unix time * 1000)
        or a Python datetime object.
        """
        if isinstance(when, datetime.datetime):
            ms = int(when.microsecond / 1000)
            when = int(mod_time.mktime(when.timetuple())) * 1000 + ms
        return self.execute_command('PEXPIREAT', name, when)

    def psetex(self, name, time_ms, value):
        """
        Set the value of key ``name`` to ``value`` that expires in ``time_ms``
        milliseconds. ``time_ms`` can be represented by an integer or a Python
        timedelta object
        """
        if isinstance(time_ms, datetime.timedelta):
            time_ms = int(time_ms.total_seconds() * 1000)
        return self.execute_command('PSETEX', name, time_ms, value)

    def pttl(self, name):
        "Returns the number of milliseconds until the key ``name`` will expire"
        return self.execute_command('PTTL', name)

    def hrandfield(self, key, count=None, withvalues=False):
        """
        Return a random field from the hash value stored at key.

        count: if the argument is positive, return an array of distinct fields.
        If called with a negative count, the behavior changes and the command
        is allowed to return the same field multiple times. In this case,
        the number of returned fields is the absolute value of the
        specified count.
        withvalues: The optional WITHVALUES modifier changes the reply so it
        includes the respective values of the randomly selected hash fields.
        """
        params = []
        if count is not None:
            params.append(count)
        if withvalues:
            params.append("WITHVALUES")

        return self.execute_command("HRANDFIELD", key, *params)

    def randomkey(self):
        "Returns the name of a random key"
        return self.execute_command('RANDOMKEY')

    def rename(self, src, dst):
        """
        Rename key ``src`` to ``dst``
        """
        return self.execute_command('RENAME', src, dst)

    def renamenx(self, src, dst):
        "Rename key ``src`` to ``dst`` if ``dst`` doesn't already exist"
        return self.execute_command('RENAMENX', src, dst)

    def restore(self, name, ttl, value, replace=False, absttl=False):
        """
        Create a key using the provided serialized value, previously obtained
        using DUMP.

        ``replace`` allows an existing key on ``name`` to be overridden. If
        it's not specified an error is raised on collision.

        ``absttl`` if True, specified ``ttl`` should represent an absolute Unix
        timestamp in milliseconds in which the key will expire. (Redis 5.0 or
        greater).
        """
        params = [name, ttl, value]
        if replace:
            params.append('REPLACE')
        if absttl:
            params.append('ABSTTL')
        return self.execute_command('RESTORE', *params)

    def set(self, name, value,
            ex=None, px=None, nx=False, xx=False, keepttl=False):
        """
        Set the value at key ``name`` to ``value``

        ``ex`` sets an expire flag on key ``name`` for ``ex`` seconds.

        ``px`` sets an expire flag on key ``name`` for ``px`` milliseconds.

        ``nx`` if set to True, set the value at key ``name`` to ``value`` only
            if it does not exist.

        ``xx`` if set to True, set the value at key ``name`` to ``value`` only
            if it already exists.

        ``keepttl`` if True, retain the time to live associated with the key.
            (Available since Redis 6.0)
        """
        pieces = [name, value]
        if ex is not None:
            pieces.append('EX')
            if isinstance(ex, datetime.timedelta):
                ex = int(ex.total_seconds())
            pieces.append(ex)
        if px is not None:
            pieces.append('PX')
            if isinstance(px, datetime.timedelta):
                px = int(px.total_seconds() * 1000)
            pieces.append(px)

        if nx:
            pieces.append('NX')
        if xx:
            pieces.append('XX')

        if keepttl:
            pieces.append('KEEPTTL')

        return self.execute_command('SET', *pieces)

    def __setitem__(self, name, value):
        self.set(name, value)

    def setbit(self, name, offset, value):
        """
        Flag the ``offset`` in ``name`` as ``value``. Returns a boolean
        indicating the previous value of ``offset``.
        """
        value = value and 1 or 0
        return self.execute_command('SETBIT', name, offset, value)

    def setex(self, name, time, value):
        """
        Set the value of key ``name`` to ``value`` that expires in ``time``
        seconds. ``time`` can be represented by an integer or a Python
        timedelta object.
        """
        if isinstance(time, datetime.timedelta):
            time = int(time.total_seconds())
        return self.execute_command('SETEX', name, time, value)

    def setnx(self, name, value):
        "Set the value of key ``name`` to ``value`` if key doesn't exist"
        return self.execute_command('SETNX', name, value)

    def setrange(self, name, offset, value):
        """
        Overwrite bytes in the value of ``name`` starting at ``offset`` with
        ``value``. If ``offset`` plus the length of ``value`` exceeds the
        length of the original value, the new value will be larger than before.
        If ``offset`` exceeds the length of the original value, null bytes
        will be used to pad between the end of the previous value and the start
        of what's being injected.

        Returns the length of the new string.
        """
        return self.execute_command('SETRANGE', name, offset, value)

    def strlen(self, name):
        "Return the number of bytes stored in the value of ``name``"
        return self.execute_command('STRLEN', name)

    def substr(self, name, start, end=-1):
        """
        Return a substring of the string at key ``name``. ``start`` and ``end``
        are 0-based integers specifying the portion of the string to return.
        """
        return self.execute_command('SUBSTR', name, start, end)

    def touch(self, *args):
        """
        Alters the last access time of a key(s) ``*args``. A key is ignored
        if it does not exist.
        """
        return self.execute_command('TOUCH', *args)

    def ttl(self, name):
        "Returns the number of seconds until the key ``name`` will expire"
        return self.execute_command('TTL', name)

    def type(self, name):
        "Returns the type of key ``name``"
        return self.execute_command('TYPE', name)

    def watch(self, *names):
        """
        Watches the values at keys ``names``, or None if the key doesn't exist
        """
        warnings.warn(DeprecationWarning('Call WATCH from a Pipeline object'))

    def unwatch(self):
        """
        Unwatches the value at key ``name``, or None of the key doesn't exist
        """
        warnings.warn(
            DeprecationWarning('Call UNWATCH from a Pipeline object'))

    def unlink(self, *names):
        "Unlink one or more keys specified by ``names``"
        return self.execute_command('UNLINK', *names)

    # LIST COMMANDS
    def blpop(self, keys, timeout=0):
        """
        LPOP a value off of the first non-empty list
        named in the ``keys`` list.

        If none of the lists in ``keys`` has a value to LPOP, then block
        for ``timeout`` seconds, or until a value gets pushed on to one
        of the lists.

        If timeout is 0, then block indefinitely.
        """
        if timeout is None:
            timeout = 0
        keys = list_or_args(keys, None)
        keys.append(timeout)
        return self.execute_command('BLPOP', *keys)

    def brpop(self, keys, timeout=0):
        """
        RPOP a value off of the first non-empty list
        named in the ``keys`` list.

        If none of the lists in ``keys`` has a value to RPOP, then block
        for ``timeout`` seconds, or until a value gets pushed on to one
        of the lists.

        If timeout is 0, then block indefinitely.
        """
        if timeout is None:
            timeout = 0
        keys = list_or_args(keys, None)
        keys.append(timeout)
        return self.execute_command('BRPOP', *keys)

    def brpoplpush(self, src, dst, timeout=0):
        """
        Pop a value off the tail of ``src``, push it on the head of ``dst``
        and then return it.

        This command blocks until a value is in ``src`` or until ``timeout``
        seconds elapse, whichever is first. A ``timeout`` value of 0 blocks
        forever.
        """
        if timeout is None:
            timeout = 0
        return self.execute_command('BRPOPLPUSH', src, dst, timeout)

    def lindex(self, name, index):
        """
        Return the item from list ``name`` at position ``index``

        Negative indexes are supported and will return an item at the
        end of the list
        """
        return self.execute_command('LINDEX', name, index)

    def linsert(self, name, where, refvalue, value):
        """
        Insert ``value`` in list ``name`` either immediately before or after
        [``where``] ``refvalue``

        Returns the new length of the list on success or -1 if ``refvalue``
        is not in the list.
        """
        return self.execute_command('LINSERT', name, where, refvalue, value)

    def llen(self, name):
        "Return the length of the list ``name``"
        return self.execute_command('LLEN', name)

    def lpop(self, name):
        "Remove and return the first item of the list ``name``"
        return self.execute_command('LPOP', name)

    def lpush(self, name, *values):
        "Push ``values`` onto the head of the list ``name``"
        return self.execute_command('LPUSH', name, *values)

    def lpushx(self, name, value):
        "Push ``value`` onto the head of the list ``name`` if ``name`` exists"
        return self.execute_command('LPUSHX', name, value)

    def lrange(self, name, start, end):
        """
        Return a slice of the list ``name`` between
        position ``start`` and ``end``

        ``start`` and ``end`` can be negative numbers just like
        Python slicing notation
        """
        return self.execute_command('LRANGE', name, start, end)

    def lrem(self, name, count, value):
        """
        Remove the first ``count`` occurrences of elements equal to ``value``
        from the list stored at ``name``.

        The count argument influences the operation in the following ways:
            count > 0: Remove elements equal to value moving from head to tail.
            count < 0: Remove elements equal to value moving from tail to head.
            count = 0: Remove all elements equal to value.
        """
        return self.execute_command('LREM', name, count, value)

    def lset(self, name, index, value):
        "Set ``position`` of list ``name`` to ``value``"
        return self.execute_command('LSET', name, index, value)

    def ltrim(self, name, start, end):
        """
        Trim the list ``name``, removing all values not within the slice
        between ``start`` and ``end``

        ``start`` and ``end`` can be negative numbers just like
        Python slicing notation
        """
        return self.execute_command('LTRIM', name, start, end)

    def rpop(self, name):
        "Remove and return the last item of the list ``name``"
        return self.execute_command('RPOP', name)

    def rpoplpush(self, src, dst):
        """
        RPOP a value off of the ``src`` list and atomically LPUSH it
        on to the ``dst`` list.  Returns the value.
        """
        return self.execute_command('RPOPLPUSH', src, dst)

    def rpush(self, name, *values):
        "Push ``values`` onto the tail of the list ``name``"
        return self.execute_command('RPUSH', name, *values)

    def rpushx(self, name, value):
        "Push ``value`` onto the tail of the list ``name`` if ``name`` exists"
        return self.execute_command('RPUSHX', name, value)

    def lpos(self, name, value, rank=None, count=None, maxlen=None):
        """
        Get position of ``value`` within the list ``name``

         If specified, ``rank`` indicates the "rank" of the first element to
         return in case there are multiple copies of ``value`` in the list.
         By default, LPOS returns the position of the first occurrence of
         ``value`` in the list. When ``rank`` 2, LPOS returns the position of
         the second ``value`` in the list. If ``rank`` is negative, LPOS
         searches the list in reverse. For example, -1 would return the
         position of the last occurrence of ``value`` and -2 would return the
         position of the next to last occurrence of ``value``.

         If specified, ``count`` indicates that LPOS should return a list of
         up to ``count`` positions. A ``count`` of 2 would return a list of
         up to 2 positions. A ``count`` of 0 returns a list of all positions
         matching ``value``. When ``count`` is specified and but ``value``
         does not exist in the list, an empty list is returned.

         If specified, ``maxlen`` indicates the maximum number of list
         elements to scan. A ``maxlen`` of 1000 will only return the
         position(s) of items within the first 1000 entries in the list.
         A ``maxlen`` of 0 (the default) will scan the entire list.
        """
        pieces = [name, value]
        if rank is not None:
            pieces.extend(['RANK', rank])

        if count is not None:
            pieces.extend(['COUNT', count])

        if maxlen is not None:
            pieces.extend(['MAXLEN', maxlen])

        return self.execute_command('LPOS', *pieces)

    def sort(self, name, start=None, num=None, by=None, get=None,
             desc=False, alpha=False, store=None, groups=False):
        """
        Sort and return the list, set or sorted set at ``name``.

        ``start`` and ``num`` allow for paging through the sorted data

        ``by`` allows using an external key to weight and sort the items.
            Use an "*" to indicate where in the key the item value is located

        ``get`` allows for returning items from external keys rather than the
            sorted data itself.  Use an "*" to indicate where in the key
            the item value is located

        ``desc`` allows for reversing the sort

        ``alpha`` allows for sorting lexicographically rather than numerically

        ``store`` allows for storing the result of the sort into
            the key ``store``

        ``groups`` if set to True and if ``get`` contains at least two
            elements, sort will return a list of tuples, each containing the
            values fetched from the arguments to ``get``.

        """
        if (start is not None and num is None) or \
                (num is not None and start is None):
            raise DataError("``start`` and ``num`` must both be specified")

        pieces = [name]
        if by is not None:
            pieces.append(b'BY')
            pieces.append(by)
        if start is not None and num is not None:
            pieces.append(b'LIMIT')
            pieces.append(start)
            pieces.append(num)
        if get is not None:
            # If get is a string assume we want to get a single value.
            # Otherwise assume it's an interable and we want to get multiple
            # values. We can't just iterate blindly because strings are
            # iterable.
            if isinstance(get, (bytes, str)):
                pieces.append(b'GET')
                pieces.append(get)
            else:
                for g in get:
                    pieces.append(b'GET')
                    pieces.append(g)
        if desc:
            pieces.append(b'DESC')
        if alpha:
            pieces.append(b'ALPHA')
        if store is not None:
            pieces.append(b'STORE')
            pieces.append(store)

        if groups:
            if not get or isinstance(get, (bytes, str)) or len(get) < 2:
                raise DataError('when using "groups" the "get" argument '
                                'must be specified and contain at least '
                                'two keys')

        options = {'groups': len(get) if groups else None}
        return self.execute_command('SORT', *pieces, **options)

    # SCAN COMMANDS
    def scan(self, cursor=0, match=None, count=None, _type=None):
        """
        Incrementally return lists of key names. Also return a cursor
        indicating the scan position.

        ``match`` allows for filtering the keys by pattern

        ``count`` provides a hint to Redis about the number of keys to
            return per batch.

        ``_type`` filters the returned values by a particular Redis type.
            Stock Redis instances allow for the following types:
            HASH, LIST, SET, STREAM, STRING, ZSET
            Additionally, Redis modules can expose other types as well.
        """
        pieces = [cursor]
        if match is not None:
            pieces.extend([b'MATCH', match])
        if count is not None:
            pieces.extend([b'COUNT', count])
        if _type is not None:
            pieces.extend([b'TYPE', _type])
        return self.execute_command('SCAN', *pieces)

    def scan_iter(self, match=None, count=None, _type=None):
        """
        Make an iterator using the SCAN command so that the client doesn't
        need to remember the cursor position.

        ``match`` allows for filtering the keys by pattern

        ``count`` provides a hint to Redis about the number of keys to
            return per batch.

        ``_type`` filters the returned values by a particular Redis type.
            Stock Redis instances allow for the following types:
            HASH, LIST, SET, STREAM, STRING, ZSET
            Additionally, Redis modules can expose other types as well.
        """
        cursor = '0'
        while cursor != 0:
            cursor, data = self.scan(cursor=cursor, match=match,
                                     count=count, _type=_type)
            yield from data

    def sscan(self, name, cursor=0, match=None, count=None):
        """
        Incrementally return lists of elements in a set. Also return a cursor
        indicating the scan position.

        ``match`` allows for filtering the keys by pattern

        ``count`` allows for hint the minimum number of returns
        """
        pieces = [name, cursor]
        if match is not None:
            pieces.extend([b'MATCH', match])
        if count is not None:
            pieces.extend([b'COUNT', count])
        return self.execute_command('SSCAN', *pieces)

    def sscan_iter(self, name, match=None, count=None):
        """
        Make an iterator using the SSCAN command so that the client doesn't
        need to remember the cursor position.

        ``match`` allows for filtering the keys by pattern

        ``count`` allows for hint the minimum number of returns
        """
        cursor = '0'
        while cursor != 0:
            cursor, data = self.sscan(name, cursor=cursor,
                                      match=match, count=count)
            yield from data

    def hscan(self, name, cursor=0, match=None, count=None):
        """
        Incrementally return key/value slices in a hash. Also return a cursor
        indicating the scan position.

        ``match`` allows for filtering the keys by pattern

        ``count`` allows for hint the minimum number of returns
        """
        pieces = [name, cursor]
        if match is not None:
            pieces.extend([b'MATCH', match])
        if count is not None:
            pieces.extend([b'COUNT', count])
        return self.execute_command('HSCAN', *pieces)

    def hscan_iter(self, name, match=None, count=None):
        """
        Make an iterator using the HSCAN command so that the client doesn't
        need to remember the cursor position.

        ``match`` allows for filtering the keys by pattern

        ``count`` allows for hint the minimum number of returns
        """
        cursor = '0'
        while cursor != 0:
            cursor, data = self.hscan(name, cursor=cursor,
                                      match=match, count=count)
            yield from data.items()

    def zscan(self, name, cursor=0, match=None, count=None,
              score_cast_func=float):
        """
        Incrementally return lists of elements in a sorted set. Also return a
        cursor indicating the scan position.

        ``match`` allows for filtering the keys by pattern

        ``count`` allows for hint the minimum number of returns

        ``score_cast_func`` a callable used to cast the score return value
        """
        pieces = [name, cursor]
        if match is not None:
            pieces.extend([b'MATCH', match])
        if count is not None:
            pieces.extend([b'COUNT', count])
        options = {'score_cast_func': score_cast_func}
        return self.execute_command('ZSCAN', *pieces, **options)

    def zscan_iter(self, name, match=None, count=None,
                   score_cast_func=float):
        """
        Make an iterator using the ZSCAN command so that the client doesn't
        need to remember the cursor position.

        ``match`` allows for filtering the keys by pattern

        ``count`` allows for hint the minimum number of returns

        ``score_cast_func`` a callable used to cast the score return value
        """
        cursor = '0'
        while cursor != 0:
            cursor, data = self.zscan(name, cursor=cursor, match=match,
                                      count=count,
                                      score_cast_func=score_cast_func)
            yield from data

    # SET COMMANDS
    def sadd(self, name, *values):
        "Add ``value(s)`` to set ``name``"
        return self.execute_command('SADD', name, *values)

    def scard(self, name):
        "Return the number of elements in set ``name``"
        return self.execute_command('SCARD', name)

    def sdiff(self, keys, *args):
        "Return the difference of sets specified by ``keys``"
        args = list_or_args(keys, args)
        return self.execute_command('SDIFF', *args)

    def sdiffstore(self, dest, keys, *args):
        """
        Store the difference of sets specified by ``keys`` into a new
        set named ``dest``.  Returns the number of keys in the new set.
        """
        args = list_or_args(keys, args)
        return self.execute_command('SDIFFSTORE', dest, *args)

    def sinter(self, keys, *args):
        "Return the intersection of sets specified by ``keys``"
        args = list_or_args(keys, args)
        return self.execute_command('SINTER', *args)

    def sinterstore(self, dest, keys, *args):
        """
        Store the intersection of sets specified by ``keys`` into a new
        set named ``dest``.  Returns the number of keys in the new set.
        """
        args = list_or_args(keys, args)
        return self.execute_command('SINTERSTORE', dest, *args)

    def sismember(self, name, value):
        "Return a boolean indicating if ``value`` is a member of set ``name``"
        return self.execute_command('SISMEMBER', name, value)

    def smembers(self, name):
        "Return all members of the set ``name``"
        return self.execute_command('SMEMBERS', name)

    def smove(self, src, dst, value):
        "Move ``value`` from set ``src`` to set ``dst`` atomically"
        return self.execute_command('SMOVE', src, dst, value)

    def spop(self, name, count=None):
        "Remove and return a random member of set ``name``"
        args = (count is not None) and [count] or []
        return self.execute_command('SPOP', name, *args)

    def srandmember(self, name, number=None):
        """
        If ``number`` is None, returns a random member of set ``name``.

        If ``number`` is supplied, returns a list of ``number`` random
        members of set ``name``. Note this is only available when running
        Redis 2.6+.
        """
        args = (number is not None) and [number] or []
        return self.execute_command('SRANDMEMBER', name, *args)

    def srem(self, name, *values):
        "Remove ``values`` from set ``name``"
        return self.execute_command('SREM', name, *values)

    def sunion(self, keys, *args):
        "Return the union of sets specified by ``keys``"
        args = list_or_args(keys, args)
        return self.execute_command('SUNION', *args)

    def sunionstore(self, dest, keys, *args):
        """
        Store the union of sets specified by ``keys`` into a new
        set named ``dest``.  Returns the number of keys in the new set.
        """
        args = list_or_args(keys, args)
        return self.execute_command('SUNIONSTORE', dest, *args)

    # STREAMS COMMANDS
    def xack(self, name, groupname, *ids):
        """
        Acknowledges the successful processing of one or more messages.
        name: name of the stream.
        groupname: name of the consumer group.
        *ids: message ids to acknowlege.
        """
        return self.execute_command('XACK', name, groupname, *ids)

    def xadd(self, name, fields, id='*', maxlen=None, approximate=True,
             nomkstream=False):
        """
        Add to a stream.
        name: name of the stream
        fields: dict of field/value pairs to insert into the stream
        id: Location to insert this record. By default it is appended.
        maxlen: truncate old stream members beyond this size
        approximate: actual stream length may be slightly more than maxlen
        nomkstream: When set to true, do not make a stream
        """
        pieces = []
        if maxlen is not None:
            if not isinstance(maxlen, int) or maxlen < 1:
                raise DataError('XADD maxlen must be a positive integer')
            pieces.append(b'MAXLEN')
            if approximate:
                pieces.append(b'~')
            pieces.append(str(maxlen))
        if nomkstream:
            pieces.append(b'NOMKSTREAM')
        pieces.append(id)
        if not isinstance(fields, dict) or len(fields) == 0:
            raise DataError('XADD fields must be a non-empty dict')
        for pair in fields.items():
            pieces.extend(pair)
        return self.execute_command('XADD', name, *pieces)

    def xclaim(self, name, groupname, consumername, min_idle_time, message_ids,
               idle=None, time=None, retrycount=None, force=False,
               justid=False):
        """
        Changes the ownership of a pending message.
        name: name of the stream.
        groupname: name of the consumer group.
        consumername: name of a consumer that claims the message.
        min_idle_time: filter messages that were idle less than this amount of
        milliseconds
        message_ids: non-empty list or tuple of message IDs to claim
        idle: optional. Set the idle time (last time it was delivered) of the
         message in ms
        time: optional integer. This is the same as idle but instead of a
         relative amount of milliseconds, it sets the idle time to a specific
         Unix time (in milliseconds).
        retrycount: optional integer. set the retry counter to the specified
         value. This counter is incremented every time a message is delivered
         again.
        force: optional boolean, false by default. Creates the pending message
         entry in the PEL even if certain specified IDs are not already in the
         PEL assigned to a different client.
        justid: optional boolean, false by default. Return just an array of IDs
         of messages successfully claimed, without returning the actual message
        """
        if not isinstance(min_idle_time, int) or min_idle_time < 0:
            raise DataError("XCLAIM min_idle_time must be a non negative "
                            "integer")
        if not isinstance(message_ids, (list, tuple)) or not message_ids:
            raise DataError("XCLAIM message_ids must be a non empty list or "
                            "tuple of message IDs to claim")

        kwargs = {}
        pieces = [name, groupname, consumername, str(min_idle_time)]
        pieces.extend(list(message_ids))

        if idle is not None:
            if not isinstance(idle, int):
                raise DataError("XCLAIM idle must be an integer")
            pieces.extend((b'IDLE', str(idle)))
        if time is not None:
            if not isinstance(time, int):
                raise DataError("XCLAIM time must be an integer")
            pieces.extend((b'TIME', str(time)))
        if retrycount is not None:
            if not isinstance(retrycount, int):
                raise DataError("XCLAIM retrycount must be an integer")
            pieces.extend((b'RETRYCOUNT', str(retrycount)))

        if force:
            if not isinstance(force, bool):
                raise DataError("XCLAIM force must be a boolean")
            pieces.append(b'FORCE')
        if justid:
            if not isinstance(justid, bool):
                raise DataError("XCLAIM justid must be a boolean")
            pieces.append(b'JUSTID')
            kwargs['parse_justid'] = True
        return self.execute_command('XCLAIM', *pieces, **kwargs)

    def xdel(self, name, *ids):
        """
        Deletes one or more messages from a stream.
        name: name of the stream.
        *ids: message ids to delete.
        """
        return self.execute_command('XDEL', name, *ids)

    def xgroup_create(self, name, groupname, id='$', mkstream=False):
        """
        Create a new consumer group associated with a stream.
        name: name of the stream.
        groupname: name of the consumer group.
        id: ID of the last item in the stream to consider already delivered.
        """
        pieces = ['XGROUP CREATE', name, groupname, id]
        if mkstream:
            pieces.append(b'MKSTREAM')
        return self.execute_command(*pieces)

    def xgroup_delconsumer(self, name, groupname, consumername):
        """
        Remove a specific consumer from a consumer group.
        Returns the number of pending messages that the consumer had before it
        was deleted.
        name: name of the stream.
        groupname: name of the consumer group.
        consumername: name of consumer to delete
        """
        return self.execute_command('XGROUP DELCONSUMER', name, groupname,
                                    consumername)

    def xgroup_destroy(self, name, groupname):
        """
        Destroy a consumer group.
        name: name of the stream.
        groupname: name of the consumer group.
        """
        return self.execute_command('XGROUP DESTROY', name, groupname)

    def xgroup_setid(self, name, groupname, id):
        """
        Set the consumer group last delivered ID to something else.
        name: name of the stream.
        groupname: name of the consumer group.
        id: ID of the last item in the stream to consider already delivered.
        """
        return self.execute_command('XGROUP SETID', name, groupname, id)

    def xinfo_consumers(self, name, groupname):
        """
        Returns general information about the consumers in the group.
        name: name of the stream.
        groupname: name of the consumer group.
        """
        return self.execute_command('XINFO CONSUMERS', name, groupname)

    def xinfo_groups(self, name):
        """
        Returns general information about the consumer groups of the stream.
        name: name of the stream.
        """
        return self.execute_command('XINFO GROUPS', name)

    def xinfo_stream(self, name):
        """
        Returns general information about the stream.
        name: name of the stream.
        """
        return self.execute_command('XINFO STREAM', name)

    def xlen(self, name):
        """
        Returns the number of elements in a given stream.
        """
        return self.execute_command('XLEN', name)

    def xpending(self, name, groupname):
        """
        Returns information about pending messages of a group.
        name: name of the stream.
        groupname: name of the consumer group.
        """
        return self.execute_command('XPENDING', name, groupname)

    def xpending_range(self, name, groupname, min, max, count,
                       consumername=None):
        """
        Returns information about pending messages, in a range.
        name: name of the stream.
        groupname: name of the consumer group.
        min: minimum stream ID.
        max: maximum stream ID.
        count: number of messages to return
        consumername: name of a consumer to filter by (optional).
        """
        pieces = [name, groupname]
        if min is not None or max is not None or count is not None:
            if min is None or max is None or count is None:
                raise DataError("XPENDING must be provided with min, max "
                                "and count parameters, or none of them. ")
            if not isinstance(count, int) or count < -1:
                raise DataError("XPENDING count must be a integer >= -1")
            pieces.extend((min, max, str(count)))
        if consumername is not None:
            if min is None or max is None or count is None:
                raise DataError("if XPENDING is provided with consumername,"
                                " it must be provided with min, max and"
                                " count parameters")
            pieces.append(consumername)
        return self.execute_command('XPENDING', *pieces, parse_detail=True)

    def xrange(self, name, min='-', max='+', count=None):
        """
        Read stream values within an interval.
        name: name of the stream.
        start: first stream ID. defaults to '-',
               meaning the earliest available.
        finish: last stream ID. defaults to '+',
                meaning the latest available.
        count: if set, only return this many items, beginning with the
               earliest available.
        """
        pieces = [min, max]
        if count is not None:
            if not isinstance(count, int) or count < 1:
                raise DataError('XRANGE count must be a positive integer')
            pieces.append(b'COUNT')
            pieces.append(str(count))

        return self.execute_command('XRANGE', name, *pieces)

    def xread(self, streams, count=None, block=None):
        """
        Block and monitor multiple streams for new data.
        streams: a dict of stream names to stream IDs, where
                   IDs indicate the last ID already seen.
        count: if set, only return this many items, beginning with the
               earliest available.
        block: number of milliseconds to wait, if nothing already present.
        """
        pieces = []
        if block is not None:
            if not isinstance(block, int) or block < 0:
                raise DataError('XREAD block must be a non-negative integer')
            pieces.append(b'BLOCK')
            pieces.append(str(block))
        if count is not None:
            if not isinstance(count, int) or count < 1:
                raise DataError('XREAD count must be a positive integer')
            pieces.append(b'COUNT')
            pieces.append(str(count))
        if not isinstance(streams, dict) or len(streams) == 0:
            raise DataError('XREAD streams must be a non empty dict')
        pieces.append(b'STREAMS')
        keys, values = zip(*streams.items())
        pieces.extend(keys)
        pieces.extend(values)
        return self.execute_command('XREAD', *pieces)

    def xreadgroup(self, groupname, consumername, streams, count=None,
                   block=None, noack=False):
        """
        Read from a stream via a consumer group.
        groupname: name of the consumer group.
        consumername: name of the requesting consumer.
        streams: a dict of stream names to stream IDs, where
               IDs indicate the last ID already seen.
        count: if set, only return this many items, beginning with the
               earliest available.
        block: number of milliseconds to wait, if nothing already present.
        noack: do not add messages to the PEL
        """
        pieces = [b'GROUP', groupname, consumername]
        if count is not None:
            if not isinstance(count, int) or count < 1:
                raise DataError("XREADGROUP count must be a positive integer")
            pieces.append(b'COUNT')
            pieces.append(str(count))
        if block is not None:
            if not isinstance(block, int) or block < 0:
                raise DataError("XREADGROUP block must be a non-negative "
                                "integer")
            pieces.append(b'BLOCK')
            pieces.append(str(block))
        if noack:
            pieces.append(b'NOACK')
        if not isinstance(streams, dict) or len(streams) == 0:
            raise DataError('XREADGROUP streams must be a non empty dict')
        pieces.append(b'STREAMS')
        pieces.extend(streams.keys())
        pieces.extend(streams.values())
        return self.execute_command('XREADGROUP', *pieces)

    def xrevrange(self, name, max='+', min='-', count=None):
        """
        Read stream values within an interval, in reverse order.
        name: name of the stream
        start: first stream ID. defaults to '+',
               meaning the latest available.
        finish: last stream ID. defaults to '-',
                meaning the earliest available.
        count: if set, only return this many items, beginning with the
               latest available.
        """
        pieces = [max, min]
        if count is not None:
            if not isinstance(count, int) or count < 1:
                raise DataError('XREVRANGE count must be a positive integer')
            pieces.append(b'COUNT')
            pieces.append(str(count))

        return self.execute_command('XREVRANGE', name, *pieces)

    def xtrim(self, name, maxlen, approximate=True):
        """
        Trims old messages from a stream.
        name: name of the stream.
        maxlen: truncate old stream messages beyond this size
        approximate: actual stream length may be slightly more than maxlen
        """
        pieces = [b'MAXLEN']
        if approximate:
            pieces.append(b'~')
        pieces.append(maxlen)
        return self.execute_command('XTRIM', name, *pieces)

    # SORTED SET COMMANDS
    def zadd(self, name, mapping, nx=False, xx=False, ch=False, incr=False):
        """
        Set any number of element-name, score pairs to the key ``name``. Pairs
        are specified as a dict of element-names keys to score values.

        ``nx`` forces ZADD to only create new elements and not to update
        scores for elements that already exist.

        ``xx`` forces ZADD to only update scores of elements that already
        exist. New elements will not be added.

        ``ch`` modifies the return value to be the numbers of elements changed.
        Changed elements include new elements that were added and elements
        whose scores changed.

        ``incr`` modifies ZADD to behave like ZINCRBY. In this mode only a
        single element/score pair can be specified and the score is the amount
        the existing score will be incremented by. When using this mode the
        return value of ZADD will be the new score of the element.

        The return value of ZADD varies based on the mode specified. With no
        options, ZADD returns the number of new elements added to the sorted
        set.
        """
        if not mapping:
            raise DataError("ZADD requires at least one element/score pair")
        if nx and xx:
            raise DataError("ZADD allows either 'nx' or 'xx', not both")
        if incr and len(mapping) != 1:
            raise DataError("ZADD option 'incr' only works when passing a "
                            "single element/score pair")
        pieces = []
        options = {}
        if nx:
            pieces.append(b'NX')
        if xx:
            pieces.append(b'XX')
        if ch:
            pieces.append(b'CH')
        if incr:
            pieces.append(b'INCR')
            options['as_score'] = True
        for pair in mapping.items():
            pieces.append(pair[1])
            pieces.append(pair[0])
        return self.execute_command('ZADD', name, *pieces, **options)

    def zcard(self, name):
        "Return the number of elements in the sorted set ``name``"
        return self.execute_command('ZCARD', name)

    def zcount(self, name, min, max):
        """
        Returns the number of elements in the sorted set at key ``name`` with
        a score between ``min`` and ``max``.
        """
        return self.execute_command('ZCOUNT', name, min, max)

    def zincrby(self, name, amount, value):
        "Increment the score of ``value`` in sorted set ``name`` by ``amount``"
        return self.execute_command('ZINCRBY', name, amount, value)

    def zinterstore(self, dest, keys, aggregate=None):
        """
        Intersect multiple sorted sets specified by ``keys`` into
        a new sorted set, ``dest``. Scores in the destination will be
        aggregated based on the ``aggregate``, or SUM if none is provided.
        """
        return self._zaggregate('ZINTERSTORE', dest, keys, aggregate)

    def zlexcount(self, name, min, max):
        """
        Return the number of items in the sorted set ``name`` between the
        lexicographical range ``min`` and ``max``.
        """
        return self.execute_command('ZLEXCOUNT', name, min, max)

    def zpopmax(self, name, count=None):
        """
        Remove and return up to ``count`` members with the highest scores
        from the sorted set ``name``.
        """
        args = (count is not None) and [count] or []
        options = {
            'withscores': True
        }
        return self.execute_command('ZPOPMAX', name, *args, **options)

    def zpopmin(self, name, count=None):
        """
        Remove and return up to ``count`` members with the lowest scores
        from the sorted set ``name``.
        """
        args = (count is not None) and [count] or []
        options = {
            'withscores': True
        }
        return self.execute_command('ZPOPMIN', name, *args, **options)

    def zrandmember(self, key, count=None, withscores=False):
        """
        Return a random element from the sorted set value stored at key.

        ``count`` if the argument is positive, return an array of distinct
        fields. If called with a negative count, the behavior changes and
        the command is allowed to return the same field multiple times.
        In this case, the number of returned fields is the absolute value
        of the specified count.

        ``withscores`` The optional WITHSCORES modifier changes the reply so it
        includes the respective scores of the randomly selected elements from
        the sorted set.
        """
        params = []
        if count is not None:
            params.append(count)
        if withscores:
            params.append("WITHSCORES")

        return self.execute_command("ZRANDMEMBER", key, *params)

    def bzpopmax(self, keys, timeout=0):
        """
        ZPOPMAX a value off of the first non-empty sorted set
        named in the ``keys`` list.

        If none of the sorted sets in ``keys`` has a value to ZPOPMAX,
        then block for ``timeout`` seconds, or until a member gets added
        to one of the sorted sets.

        If timeout is 0, then block indefinitely.
        """
        if timeout is None:
            timeout = 0
        keys = list_or_args(keys, None)
        keys.append(timeout)
        return self.execute_command('BZPOPMAX', *keys)

    def bzpopmin(self, keys, timeout=0):
        """
        ZPOPMIN a value off of the first non-empty sorted set
        named in the ``keys`` list.

        If none of the sorted sets in ``keys`` has a value to ZPOPMIN,
        then block for ``timeout`` seconds, or until a member gets added
        to one of the sorted sets.

        If timeout is 0, then block indefinitely.
        """
        if timeout is None:
            timeout = 0
        keys = list_or_args(keys, None)
        keys.append(timeout)
        return self.execute_command('BZPOPMIN', *keys)

    def zrange(self, name, start, end, desc=False, withscores=False,
               score_cast_func=float):
        """
        Return a range of values from sorted set ``name`` between
        ``start`` and ``end`` sorted in ascending order.

        ``start`` and ``end`` can be negative, indicating the end of the range.

        ``desc`` a boolean indicating whether to sort the results descendingly

        ``withscores`` indicates to return the scores along with the values.
        The return type is a list of (value, score) pairs

        ``score_cast_func`` a callable used to cast the score return value
        """
        if desc:
            return self.zrevrange(name, start, end, withscores,
                                  score_cast_func)
        pieces = ['ZRANGE', name, start, end]
        if withscores:
            pieces.append(b'WITHSCORES')
        options = {
            'withscores': withscores,
            'score_cast_func': score_cast_func
        }
        return self.execute_command(*pieces, **options)

    def zrangebylex(self, name, min, max, start=None, num=None):
        """
        Return the lexicographical range of values from sorted set ``name``
        between ``min`` and ``max``.

        If ``start`` and ``num`` are specified, then return a slice of the
        range.
        """
        if (start is not None and num is None) or \
                (num is not None and start is None):
            raise DataError("``start`` and ``num`` must both be specified")
        pieces = ['ZRANGEBYLEX', name, min, max]
        if start is not None and num is not None:
            pieces.extend([b'LIMIT', start, num])
        return self.execute_command(*pieces)

    def zrevrangebylex(self, name, max, min, start=None, num=None):
        """
        Return the reversed lexicographical range of values from sorted set
        ``name`` between ``max`` and ``min``.

        If ``start`` and ``num`` are specified, then return a slice of the
        range.
        """
        if (start is not None and num is None) or \
                (num is not None and start is None):
            raise DataError("``start`` and ``num`` must both be specified")
        pieces = ['ZREVRANGEBYLEX', name, max, min]
        if start is not None and num is not None:
            pieces.extend([b'LIMIT', start, num])
        return self.execute_command(*pieces)

    def zrangebyscore(self, name, min, max, start=None, num=None,
                      withscores=False, score_cast_func=float):
        """
        Return a range of values from the sorted set ``name`` with scores
        between ``min`` and ``max``.

        If ``start`` and ``num`` are specified, then return a slice
        of the range.

        ``withscores`` indicates to return the scores along with the values.
        The return type is a list of (value, score) pairs

        `score_cast_func`` a callable used to cast the score return value
        """
        if (start is not None and num is None) or \
                (num is not None and start is None):
            raise DataError("``start`` and ``num`` must both be specified")
        pieces = ['ZRANGEBYSCORE', name, min, max]
        if start is not None and num is not None:
            pieces.extend([b'LIMIT', start, num])
        if withscores:
            pieces.append(b'WITHSCORES')
        options = {
            'withscores': withscores,
            'score_cast_func': score_cast_func
        }
        return self.execute_command(*pieces, **options)

    def zrank(self, name, value):
        """
        Returns a 0-based value indicating the rank of ``value`` in sorted set
        ``name``
        """
        return self.execute_command('ZRANK', name, value)

    def zrem(self, name, *values):
        "Remove member ``values`` from sorted set ``name``"
        return self.execute_command('ZREM', name, *values)

    def zremrangebylex(self, name, min, max):
        """
        Remove all elements in the sorted set ``name`` between the
        lexicographical range specified by ``min`` and ``max``.

        Returns the number of elements removed.
        """
        return self.execute_command('ZREMRANGEBYLEX', name, min, max)

    def zremrangebyrank(self, name, min, max):
        """
        Remove all elements in the sorted set ``name`` with ranks between
        ``min`` and ``max``. Values are 0-based, ordered from smallest score
        to largest. Values can be negative indicating the highest scores.
        Returns the number of elements removed
        """
        return self.execute_command('ZREMRANGEBYRANK', name, min, max)

    def zremrangebyscore(self, name, min, max):
        """
        Remove all elements in the sorted set ``name`` with scores
        between ``min`` and ``max``. Returns the number of elements removed.
        """
        return self.execute_command('ZREMRANGEBYSCORE', name, min, max)

    def zrevrange(self, name, start, end, withscores=False,
                  score_cast_func=float):
        """
        Return a range of values from sorted set ``name`` between
        ``start`` and ``end`` sorted in descending order.

        ``start`` and ``end`` can be negative, indicating the end of the range.

        ``withscores`` indicates to return the scores along with the values
        The return type is a list of (value, score) pairs

        ``score_cast_func`` a callable used to cast the score return value
        """
        pieces = ['ZREVRANGE', name, start, end]
        if withscores:
            pieces.append(b'WITHSCORES')
        options = {
            'withscores': withscores,
            'score_cast_func': score_cast_func
        }
        return self.execute_command(*pieces, **options)

    def zrevrangebyscore(self, name, max, min, start=None, num=None,
                         withscores=False, score_cast_func=float):
        """
        Return a range of values from the sorted set ``name`` with scores
        between ``min`` and ``max`` in descending order.

        If ``start`` and ``num`` are specified, then return a slice
        of the range.

        ``withscores`` indicates to return the scores along with the values.
        The return type is a list of (value, score) pairs

        ``score_cast_func`` a callable used to cast the score return value
        """
        if (start is not None and num is None) or \
                (num is not None and start is None):
            raise DataError("``start`` and ``num`` must both be specified")
        pieces = ['ZREVRANGEBYSCORE', name, max, min]
        if start is not None and num is not None:
            pieces.extend([b'LIMIT', start, num])
        if withscores:
            pieces.append(b'WITHSCORES')
        options = {
            'withscores': withscores,
            'score_cast_func': score_cast_func
        }
        return self.execute_command(*pieces, **options)

    def zrevrank(self, name, value):
        """
        Returns a 0-based value indicating the descending rank of
        ``value`` in sorted set ``name``
        """
        return self.execute_command('ZREVRANK', name, value)

    def zscore(self, name, value):
        "Return the score of element ``value`` in sorted set ``name``"
        return self.execute_command('ZSCORE', name, value)

    def zunionstore(self, dest, keys, aggregate=None):
        """
        Union multiple sorted sets specified by ``keys`` into
        a new sorted set, ``dest``. Scores in the destination will be
        aggregated based on the ``aggregate``, or SUM if none is provided.
        """
        return self._zaggregate('ZUNIONSTORE', dest, keys, aggregate)

    def _zaggregate(self, command, dest, keys, aggregate=None):
        pieces = [command, dest, len(keys)]
        if isinstance(keys, dict):
            keys, weights = keys.keys(), keys.values()
        else:
            weights = None
        pieces.extend(keys)
        if weights:
            pieces.append(b'WEIGHTS')
            pieces.extend(weights)
        if aggregate:
            pieces.append(b'AGGREGATE')
            pieces.append(aggregate)
        return self.execute_command(*pieces)

    # HYPERLOGLOG COMMANDS
    def pfadd(self, name, *values):
        "Adds the specified elements to the specified HyperLogLog."
        return self.execute_command('PFADD', name, *values)

    def pfcount(self, *sources):
        """
        Return the approximated cardinality of
        the set observed by the HyperLogLog at key(s).
        """
        return self.execute_command('PFCOUNT', *sources)

    def pfmerge(self, dest, *sources):
        "Merge N different HyperLogLogs into a single one."
        return self.execute_command('PFMERGE', dest, *sources)

    # HASH COMMANDS
    def hdel(self, name, *keys):
        "Delete ``keys`` from hash ``name``"
        return self.execute_command('HDEL', name, *keys)

    def hexists(self, name, key):
        "Returns a boolean indicating if ``key`` exists within hash ``name``"
        return self.execute_command('HEXISTS', name, key)

    def hget(self, name, key):
        "Return the value of ``key`` within the hash ``name``"
        return self.execute_command('HGET', name, key)

    def hgetall(self, name):
        "Return a Python dict of the hash's name/value pairs"
        return self.execute_command('HGETALL', name)

    def hincrby(self, name, key, amount=1):
        "Increment the value of ``key`` in hash ``name`` by ``amount``"
        return self.execute_command('HINCRBY', name, key, amount)

    def hincrbyfloat(self, name, key, amount=1.0):
        """
        Increment the value of ``key`` in hash ``name`` by floating ``amount``
        """
        return self.execute_command('HINCRBYFLOAT', name, key, amount)

    def hkeys(self, name):
        "Return the list of keys within hash ``name``"
        return self.execute_command('HKEYS', name)

    def hlen(self, name):
        "Return the number of elements in hash ``name``"
        return self.execute_command('HLEN', name)

    def hset(self, name, key=None, value=None, mapping=None):
        """
        Set ``key`` to ``value`` within hash ``name``,
        ``mapping`` accepts a dict of key/value pairs that that will be
        added to hash ``name``.
        Returns the number of fields that were added.
        """
        if key is None and not mapping:
            raise DataError("'hset' with no key value pairs")
        items = []
        if key is not None:
            items.extend((key, value))
        if mapping:
            for pair in mapping.items():
                items.extend(pair)

        return self.execute_command('HSET', name, *items)

    def hsetnx(self, name, key, value):
        """
        Set ``key`` to ``value`` within hash ``name`` if ``key`` does not
        exist.  Returns 1 if HSETNX created a field, otherwise 0.
        """
        return self.execute_command('HSETNX', name, key, value)

    def hmset(self, name, mapping):
        """
        Set key to value within hash ``name`` for each corresponding
        key and value from the ``mapping`` dict.
        """
        warnings.warn(
            '%s.hmset() is deprecated. Use %s.hset() instead.'
            % (self.__class__.__name__, self.__class__.__name__),
            DeprecationWarning,
            stacklevel=2,
        )
        if not mapping:
            raise DataError("'hmset' with 'mapping' of length 0")
        items = []
        for pair in mapping.items():
            items.extend(pair)
        return self.execute_command('HMSET', name, *items)

    def hmget(self, name, keys, *args):
        "Returns a list of values ordered identically to ``keys``"
        args = list_or_args(keys, args)
        return self.execute_command('HMGET', name, *args)

    def hvals(self, name):
        "Return the list of values within hash ``name``"
        return self.execute_command('HVALS', name)

    def hstrlen(self, name, key):
        """
        Return the number of bytes stored in the value of ``key``
        within hash ``name``
        """
        return self.execute_command('HSTRLEN', name, key)

    def publish(self, channel, message):
        """
        Publish ``message`` on ``channel``.
        Returns the number of subscribers the message was delivered to.
        """
        return self.execute_command('PUBLISH', channel, message)

    def pubsub_channels(self, pattern='*'):
        """
        Return a list of channels that have at least one subscriber
        """
        return self.execute_command('PUBSUB CHANNELS', pattern)

    def pubsub_numpat(self):
        """
        Returns the number of subscriptions to patterns
        """
        return self.execute_command('PUBSUB NUMPAT')

    def pubsub_numsub(self, *args):
        """
        Return a list of (channel, number of subscribers) tuples
        for each channel given in ``*args``
        """
        return self.execute_command('PUBSUB NUMSUB', *args)

    def cluster(self, cluster_arg, *args):
        return self.execute_command('CLUSTER %s' % cluster_arg.upper(), *args)

    def eval(self, script, numkeys, *keys_and_args):
        """
        Execute the Lua ``script``, specifying the ``numkeys`` the script
        will touch and the key names and argument values in ``keys_and_args``.
        Returns the result of the script.

        In practice, use the object returned by ``register_script``. This
        function exists purely for Redis API completion.
        """
        return self.execute_command('EVAL', script, numkeys, *keys_and_args)

    def evalsha(self, sha, numkeys, *keys_and_args):
        """
        Use the ``sha`` to execute a Lua script already registered via EVAL
        or SCRIPT LOAD. Specify the ``numkeys`` the script will touch and the
        key names and argument values in ``keys_and_args``. Returns the result
        of the script.

        In practice, use the object returned by ``register_script``. This
        function exists purely for Redis API completion.
        """
        return self.execute_command('EVALSHA', sha, numkeys, *keys_and_args)

    def script_exists(self, *args):
        """
        Check if a script exists in the script cache by specifying the SHAs of
        each script as ``args``. Returns a list of boolean values indicating if
        if each already script exists in the cache.
        """
        return self.execute_command('SCRIPT EXISTS', *args)

    def script_flush(self):
        "Flush all scripts from the script cache"
        return self.execute_command('SCRIPT FLUSH')

    def script_kill(self):
        "Kill the currently executing Lua script"
        return self.execute_command('SCRIPT KILL')

    def script_load(self, script):
        "Load a Lua ``script`` into the script cache. Returns the SHA."
        return self.execute_command('SCRIPT LOAD', script)

    def register_script(self, script):
        """
        Register a Lua ``script`` specifying the ``keys`` it will touch.
        Returns a Script object that is callable and hides the complexity of
        deal with scripts, keys, and shas. This is the preferred way to work
        with Lua scripts.
        """
        return Script(self, script)

    # GEO COMMANDS
    def geoadd(self, name, *values):
        """
        Add the specified geospatial items to the specified key identified
        by the ``name`` argument. The Geospatial items are given as ordered
        members of the ``values`` argument, each item or place is formed by
        the triad longitude, latitude and name.
        """
        if len(values) % 3 != 0:
            raise DataError("GEOADD requires places with lon, lat and name"
                            " values")
        return self.execute_command('GEOADD', name, *values)

    def geodist(self, name, place1, place2, unit=None):
        """
        Return the distance between ``place1`` and ``place2`` members of the
        ``name`` key.
        The units must be one of the following : m, km mi, ft. By default
        meters are used.
        """
        pieces = [name, place1, place2]
        if unit and unit not in ('m', 'km', 'mi', 'ft'):
            raise DataError("GEODIST invalid unit")
        elif unit:
            pieces.append(unit)
        return self.execute_command('GEODIST', *pieces)

    def geohash(self, name, *values):
        """
        Return the geo hash string for each item of ``values`` members of
        the specified key identified by the ``name`` argument.
        """
        return self.execute_command('GEOHASH', name, *values)

    def geopos(self, name, *values):
        """
        Return the positions of each item of ``values`` as members of
        the specified key identified by the ``name`` argument. Each position
        is represented by the pairs lon and lat.
        """
        return self.execute_command('GEOPOS', name, *values)

    def georadius(self, name, longitude, latitude, radius, unit=None,
                  withdist=False, withcoord=False, withhash=False, count=None,
                  sort=None, store=None, store_dist=None):
        """
        Return the members of the specified key identified by the
        ``name`` argument which are within the borders of the area specified
        with the ``latitude`` and ``longitude`` location and the maximum
        distance from the center specified by the ``radius`` value.

        The units must be one of the following : m, km mi, ft. By default

        ``withdist`` indicates to return the distances of each place.

        ``withcoord`` indicates to return the latitude and longitude of
        each place.

        ``withhash`` indicates to return the geohash string of each place.

        ``count`` indicates to return the number of elements up to N.

        ``sort`` indicates to return the places in a sorted way, ASC for
        nearest to fairest and DESC for fairest to nearest.

        ``store`` indicates to save the places names in a sorted set named
        with a specific key, each element of the destination sorted set is
        populated with the score got from the original geo sorted set.

        ``store_dist`` indicates to save the places names in a sorted set
        named with a specific key, instead of ``store`` the sorted set
        destination score is set with the distance.
        """
        return self._georadiusgeneric('GEORADIUS',
                                      name, longitude, latitude, radius,
                                      unit=unit, withdist=withdist,
                                      withcoord=withcoord, withhash=withhash,
                                      count=count, sort=sort, store=store,
                                      store_dist=store_dist)

    def georadiusbymember(self, name, member, radius, unit=None,
                          withdist=False, withcoord=False, withhash=False,
                          count=None, sort=None, store=None, store_dist=None):
        """
        This command is exactly like ``georadius`` with the sole difference
        that instead of taking, as the center of the area to query, a longitude
        and latitude value, it takes the name of a member already existing
        inside the geospatial index represented by the sorted set.
        """
        return self._georadiusgeneric('GEORADIUSBYMEMBER',
                                      name, member, radius, unit=unit,
                                      withdist=withdist, withcoord=withcoord,
                                      withhash=withhash, count=count,
                                      sort=sort, store=store,
                                      store_dist=store_dist)

    def _georadiusgeneric(self, command, *args, **kwargs):
        pieces = list(args)
        if kwargs['unit'] and kwargs['unit'] not in ('m', 'km', 'mi', 'ft'):
            raise DataError("GEORADIUS invalid unit")
        elif kwargs['unit']:
            pieces.append(kwargs['unit'])
        else:
            pieces.append('m',)

        for arg_name, byte_repr in (
                ('withdist', b'WITHDIST'),
                ('withcoord', b'WITHCOORD'),
                ('withhash', b'WITHHASH')):
            if kwargs[arg_name]:
                pieces.append(byte_repr)

        if kwargs['count']:
            pieces.extend([b'COUNT', kwargs['count']])

        if kwargs['sort']:
            if kwargs['sort'] == 'ASC':
                pieces.append(b'ASC')
            elif kwargs['sort'] == 'DESC':
                pieces.append(b'DESC')
            else:
                raise DataError("GEORADIUS invalid sort")

        if kwargs['store'] and kwargs['store_dist']:
            raise DataError("GEORADIUS store and store_dist cant be set"
                            " together")

        if kwargs['store']:
            pieces.extend([b'STORE', kwargs['store']])

        if kwargs['store_dist']:
            pieces.extend([b'STOREDIST', kwargs['store_dist']])

        return self.execute_command(command, *pieces, **kwargs)

    # MODULE COMMANDS
    def module_load(self, path):
        """
        Loads the module from ``path``.
        Raises ``ModuleError`` if a module is not found at ``path``.
        """
        return self.execute_command('MODULE LOAD', path)

    def module_unload(self, name):
        """
        Unloads the module ``name``.
        Raises ``ModuleError`` if ``name`` is not in loaded modules.
        """
        return self.execute_command('MODULE UNLOAD', name)

    def module_list(self):
        """
        Returns a list of dictionaries containing the name and version of
        all loaded modules.
        """
        return self.execute_command('MODULE LIST')


StrictRedis = Redis


class Monitor:
    """
    Monitor is useful for handling the MONITOR command to the redis server.
    next_command() method returns one command from monitor
    listen() method yields commands from monitor.
    """
    monitor_re = re.compile(r'\[(\d+) (.*)\] (.*)')
    command_re = re.compile(r'"(.*?)(?<!\\)"')

    def __init__(self, connection_pool):
        self.connection_pool = connection_pool
        self.connection = self.connection_pool.get_connection('MONITOR')

    def __enter__(self):
        self.connection.send_command('MONITOR')
        # check that monitor returns 'OK', but don't return it to user
        response = self.connection.read_response()
        if not bool_ok(response):
            raise RedisError('MONITOR failed: %s' % response)
        return self

    def __exit__(self, *args):
        self.connection.disconnect()
        self.connection_pool.release(self.connection)

    def next_command(self):
        "Parse the response from a monitor command"
        response = self.connection.read_response()
        if isinstance(response, bytes):
            response = self.connection.encoder.decode(response, force=True)
        command_time, command_data = response.split(' ', 1)
        m = self.monitor_re.match(command_data)
        db_id, client_info, command = m.groups()
        command = ' '.join(self.command_re.findall(command))
        # Redis escapes double quotes because each piece of the command
        # string is surrounded by double quotes. We don't have that
        # requirement so remove the escaping and leave the quote.
        command = command.replace('\\"', '"')

        if client_info == 'lua':
            client_address = 'lua'
            client_port = ''
            client_type = 'lua'
        elif client_info.startswith('unix'):
            client_address = 'unix'
            client_port = client_info[5:]
            client_type = 'unix'
        else:
            # use rsplit as ipv6 addresses contain colons
            client_address, client_port = client_info.rsplit(':', 1)
            client_type = 'tcp'
        return {
            'time': float(command_time),
            'db': int(db_id),
            'client_address': client_address,
            'client_port': client_port,
            'client_type': client_type,
            'command': command
        }

    def listen(self):
        "Listen for commands coming to the server."
        while True:
            yield self.next_command()


class PubSub:
    """
    PubSub provides publish, subscribe and listen support to Redis channels.

    After subscribing to one or more channels, the listen() method will block
    until a message arrives on one of the subscribed channels. That message
    will be returned and it's safe to start listening again.
    """
    PUBLISH_MESSAGE_TYPES = ('message', 'pmessage')
    UNSUBSCRIBE_MESSAGE_TYPES = ('unsubscribe', 'punsubscribe')
    HEALTH_CHECK_MESSAGE = 'redis-py-health-check'

    def __init__(self, connection_pool, shard_hint=None,
                 ignore_subscribe_messages=False):
        self.connection_pool = connection_pool
        self.shard_hint = shard_hint
        self.ignore_subscribe_messages = ignore_subscribe_messages
        self.connection = None
        # we need to know the encoding options for this connection in order
        # to lookup channel and pattern names for callback handlers.
        self.encoder = self.connection_pool.get_encoder()
        if self.encoder.decode_responses:
            self.health_check_response = ['pong', self.HEALTH_CHECK_MESSAGE]
        else:
            self.health_check_response = [
                b'pong',
                self.encoder.encode(self.HEALTH_CHECK_MESSAGE)
            ]
        self.reset()

    def __enter__(self):
        return self

    def __exit__(self, exc_type, exc_value, traceback):
        self.reset()

    def __del__(self):
        try:
            # if this object went out of scope prior to shutting down
            # subscriptions, close the connection manually before
            # returning it to the connection pool
            self.reset()
        except Exception:
            pass

    def reset(self):
        if self.connection:
            self.connection.disconnect()
            self.connection.clear_connect_callbacks()
            self.connection_pool.release(self.connection)
            self.connection = None
        self.channels = {}
        self.pending_unsubscribe_channels = set()
        self.patterns = {}
        self.pending_unsubscribe_patterns = set()

    def close(self):
        self.reset()

    def on_connect(self, connection):
        "Re-subscribe to any channels and patterns previously subscribed to"
        # NOTE: for python3, we can't pass bytestrings as keyword arguments
        # so we need to decode channel/pattern names back to unicode strings
        # before passing them to [p]subscribe.
        self.pending_unsubscribe_channels.clear()
        self.pending_unsubscribe_patterns.clear()
        if self.channels:
            channels = {}
            for k, v in self.channels.items():
                channels[self.encoder.decode(k, force=True)] = v
            self.subscribe(**channels)
        if self.patterns:
            patterns = {}
            for k, v in self.patterns.items():
                patterns[self.encoder.decode(k, force=True)] = v
            self.psubscribe(**patterns)

    @property
    def subscribed(self):
        "Indicates if there are subscriptions to any channels or patterns"
        return bool(self.channels or self.patterns)

    def execute_command(self, *args):
        "Execute a publish/subscribe command"

        # NOTE: don't parse the response in this function -- it could pull a
        # legitimate message off the stack if the connection is already
        # subscribed to one or more channels

        if self.connection is None:
            self.connection = self.connection_pool.get_connection(
                'pubsub',
                self.shard_hint
            )
            # register a callback that re-subscribes to any channels we
            # were listening to when we were disconnected
            self.connection.register_connect_callback(self.on_connect)
        connection = self.connection
        kwargs = {'check_health': not self.subscribed}
        self._execute(connection, connection.send_command, *args, **kwargs)

    def _execute(self, connection, command, *args, **kwargs):
        try:
            return command(*args, **kwargs)
        except (ConnectionError, TimeoutError) as e:
            connection.disconnect()
            if not (connection.retry_on_timeout and
                    isinstance(e, TimeoutError)):
                raise
            # Connect manually here. If the Redis server is down, this will
            # fail and raise a ConnectionError as desired.
            connection.connect()
            # the ``on_connect`` callback should haven been called by the
            # connection to resubscribe us to any channels and patterns we were
            # previously listening to
            return command(*args, **kwargs)

    def parse_response(self, block=True, timeout=0):
        "Parse the response from a publish/subscribe command"
        conn = self.connection
        if conn is None:
            raise RuntimeError(
                'pubsub connection not set: '
                'did you forget to call subscribe() or psubscribe()?')

        self.check_health()

        if not block and not conn.can_read(timeout=timeout):
            return None
        response = self._execute(conn, conn.read_response)

        if conn.health_check_interval and \
                response == self.health_check_response:
            # ignore the health check message as user might not expect it
            return None
        return response

    def check_health(self):
        conn = self.connection
        if conn is None:
            raise RuntimeError(
                'pubsub connection not set: '
                'did you forget to call subscribe() or psubscribe()?')

        if conn.health_check_interval and time.time() > conn.next_health_check:
            conn.send_command('PING', self.HEALTH_CHECK_MESSAGE,
                              check_health=False)

    def _normalize_keys(self, data):
        """
        normalize channel/pattern names to be either bytes or strings
        based on whether responses are automatically decoded. this saves us
        from coercing the value for each message coming in.
        """
        encode = self.encoder.encode
        decode = self.encoder.decode
        return {decode(encode(k)): v for k, v in data.items()}

    def psubscribe(self, *args, **kwargs):
        """
        Subscribe to channel patterns. Patterns supplied as keyword arguments
        expect a pattern name as the key and a callable as the value. A
        pattern's callable will be invoked automatically when a message is
        received on that pattern rather than producing a message via
        ``listen()``.
        """
        if args:
            args = list_or_args(args[0], args[1:])
        new_patterns = dict.fromkeys(args)
        new_patterns.update(kwargs)
        ret_val = self.execute_command('PSUBSCRIBE', *new_patterns.keys())
        # update the patterns dict AFTER we send the command. we don't want to
        # subscribe twice to these patterns, once for the command and again
        # for the reconnection.
        new_patterns = self._normalize_keys(new_patterns)
        self.patterns.update(new_patterns)
        self.pending_unsubscribe_patterns.difference_update(new_patterns)
        return ret_val

    def punsubscribe(self, *args):
        """
        Unsubscribe from the supplied patterns. If empty, unsubscribe from
        all patterns.
        """
        if args:
            args = list_or_args(args[0], args[1:])
            patterns = self._normalize_keys(dict.fromkeys(args))
        else:
            patterns = self.patterns
        self.pending_unsubscribe_patterns.update(patterns)
        return self.execute_command('PUNSUBSCRIBE', *args)

    def subscribe(self, *args, **kwargs):
        """
        Subscribe to channels. Channels supplied as keyword arguments expect
        a channel name as the key and a callable as the value. A channel's
        callable will be invoked automatically when a message is received on
        that channel rather than producing a message via ``listen()`` or
        ``get_message()``.
        """
        if args:
            args = list_or_args(args[0], args[1:])
        new_channels = dict.fromkeys(args)
        new_channels.update(kwargs)
        ret_val = self.execute_command('SUBSCRIBE', *new_channels.keys())
        # update the channels dict AFTER we send the command. we don't want to
        # subscribe twice to these channels, once for the command and again
        # for the reconnection.
        new_channels = self._normalize_keys(new_channels)
        self.channels.update(new_channels)
        self.pending_unsubscribe_channels.difference_update(new_channels)
        return ret_val

    def unsubscribe(self, *args):
        """
        Unsubscribe from the supplied channels. If empty, unsubscribe from
        all channels
        """
        if args:
            args = list_or_args(args[0], args[1:])
            channels = self._normalize_keys(dict.fromkeys(args))
        else:
            channels = self.channels
        self.pending_unsubscribe_channels.update(channels)
        return self.execute_command('UNSUBSCRIBE', *args)

    def listen(self):
        "Listen for messages on channels this client has been subscribed to"
        while self.subscribed:
            response = self.handle_message(self.parse_response(block=True))
            if response is not None:
                yield response

    def get_message(self, ignore_subscribe_messages=False, timeout=0):
        """
        Get the next message if one is available, otherwise None.

        If timeout is specified, the system will wait for `timeout` seconds
        before returning. Timeout should be specified as a floating point
        number.
        """
        response = self.parse_response(block=False, timeout=timeout)
        if response:
            return self.handle_message(response, ignore_subscribe_messages)
        return None

    def ping(self, message=None):
        """
        Ping the Redis server
        """
        message = '' if message is None else message
        return self.execute_command('PING', message)

    def handle_message(self, response, ignore_subscribe_messages=False):
        """
        Parses a pub/sub message. If the channel or pattern was subscribed to
        with a message handler, the handler is invoked instead of a parsed
        message being returned.
        """
        message_type = str_if_bytes(response[0])
        if message_type == 'pmessage':
            message = {
                'type': message_type,
                'pattern': response[1],
                'channel': response[2],
                'data': response[3]
            }
        elif message_type == 'pong':
            message = {
                'type': message_type,
                'pattern': None,
                'channel': None,
                'data': response[1]
            }
        else:
            message = {
                'type': message_type,
                'pattern': None,
                'channel': response[1],
                'data': response[2]
            }

        # if this is an unsubscribe message, remove it from memory
        if message_type in self.UNSUBSCRIBE_MESSAGE_TYPES:
            if message_type == 'punsubscribe':
                pattern = response[1]
                if pattern in self.pending_unsubscribe_patterns:
                    self.pending_unsubscribe_patterns.remove(pattern)
                    self.patterns.pop(pattern, None)
            else:
                channel = response[1]
                if channel in self.pending_unsubscribe_channels:
                    self.pending_unsubscribe_channels.remove(channel)
                    self.channels.pop(channel, None)

        if message_type in self.PUBLISH_MESSAGE_TYPES:
            # if there's a message handler, invoke it
            if message_type == 'pmessage':
                handler = self.patterns.get(message['pattern'], None)
            else:
                handler = self.channels.get(message['channel'], None)
            if handler:
                handler(message)
                return None
        elif message_type != 'pong':
            # this is a subscribe/unsubscribe message. ignore if we don't
            # want them
            if ignore_subscribe_messages or self.ignore_subscribe_messages:
                return None

        return message

    def run_in_thread(self, sleep_time=0, daemon=False,
                      exception_handler=None):
        for channel, handler in self.channels.items():
            if handler is None:
                raise PubSubError("Channel: '%s' has no handler registered" %
                                  channel)
        for pattern, handler in self.patterns.items():
            if handler is None:
                raise PubSubError("Pattern: '%s' has no handler registered" %
                                  pattern)

        thread = PubSubWorkerThread(
            self,
            sleep_time,
            daemon=daemon,
            exception_handler=exception_handler
        )
        thread.start()
        return thread


class PubSubWorkerThread(threading.Thread):
    def __init__(self, pubsub, sleep_time, daemon=False,
                 exception_handler=None):
        super().__init__()
        self.daemon = daemon
        self.pubsub = pubsub
        self.sleep_time = sleep_time
        self.exception_handler = exception_handler
        self._running = threading.Event()

    def run(self):
        if self._running.is_set():
            return
        self._running.set()
        pubsub = self.pubsub
        sleep_time = self.sleep_time
        while self._running.is_set():
            try:
                pubsub.get_message(ignore_subscribe_messages=True,
                                   timeout=sleep_time)
            except BaseException as e:
                if self.exception_handler is None:
                    raise
                self.exception_handler(e, pubsub, self)
        pubsub.close()

    def stop(self):
        # trip the flag so the run loop exits. the run loop will
        # close the pubsub connection, which disconnects the socket
        # and returns the connection to the pool.
        self._running.clear()


class Pipeline(Redis):
    """
    Pipelines provide a way to transmit multiple commands to the Redis server
    in one transmission.  This is convenient for batch processing, such as
    saving all the values in a list to Redis.

    All commands executed within a pipeline are wrapped with MULTI and EXEC
    calls. This guarantees all commands executed in the pipeline will be
    executed atomically.

    Any command raising an exception does *not* halt the execution of
    subsequent commands in the pipeline. Instead, the exception is caught
    and its instance is placed into the response list returned by execute().
    Code iterating over the response list should be able to deal with an
    instance of an exception as a potential value. In general, these will be
    ResponseError exceptions, such as those raised when issuing a command
    on a key of a different datatype.
    """

    UNWATCH_COMMANDS = {'DISCARD', 'EXEC', 'UNWATCH'}

    def __init__(self, connection_pool, response_callbacks, transaction,
                 shard_hint):
        self.connection_pool = connection_pool
        self.connection = None
        self.response_callbacks = response_callbacks
        self.transaction = transaction
        self.shard_hint = shard_hint

        self.watching = False
        self.reset()

    def __enter__(self):
        return self

    def __exit__(self, exc_type, exc_value, traceback):
        self.reset()

    def __del__(self):
        try:
            self.reset()
        except Exception:
            pass

    def __len__(self):
        return len(self.command_stack)

    def __bool__(self):
        "Pipeline instances should always evaluate to True"
        return True

    def reset(self):
        self.command_stack = []
        self.scripts = set()
        # make sure to reset the connection state in the event that we were
        # watching something
        if self.watching and self.connection:
            try:
                # call this manually since our unwatch or
                # immediate_execute_command methods can call reset()
                self.connection.send_command('UNWATCH')
                self.connection.read_response()
            except ConnectionError:
                # disconnect will also remove any previous WATCHes
                self.connection.disconnect()
        # clean up the other instance attributes
        self.watching = False
        self.explicit_transaction = False
        # we can safely return the connection to the pool here since we're
        # sure we're no longer WATCHing anything
        if self.connection:
            self.connection_pool.release(self.connection)
            self.connection = None

    def multi(self):
        """
        Start a transactional block of the pipeline after WATCH commands
        are issued. End the transactional block with `execute`.
        """
        if self.explicit_transaction:
            raise RedisError('Cannot issue nested calls to MULTI')
        if self.command_stack:
            raise RedisError('Commands without an initial WATCH have already '
                             'been issued')
        self.explicit_transaction = True

    def execute_command(self, *args, **kwargs):
        if (self.watching or args[0] == 'WATCH') and \
                not self.explicit_transaction:
            return self.immediate_execute_command(*args, **kwargs)
        return self.pipeline_execute_command(*args, **kwargs)

    def immediate_execute_command(self, *args, **options):
        """
        Execute a command immediately, but don't auto-retry on a
        ConnectionError if we're already WATCHing a variable. Used when
        issuing WATCH or subsequent commands retrieving their values but before
        MULTI is called.
        """
        command_name = args[0]
        conn = self.connection
        # if this is the first call, we need a connection
        if not conn:
            conn = self.connection_pool.get_connection(command_name,
                                                       self.shard_hint)
            self.connection = conn
        try:
            conn.send_command(*args)
            return self.parse_response(conn, command_name, **options)
        except (ConnectionError, TimeoutError) as e:
            conn.disconnect()
            # if we were already watching a variable, the watch is no longer
            # valid since this connection has died. raise a WatchError, which
            # indicates the user should retry this transaction.
            if self.watching:
                self.reset()
                raise WatchError("A ConnectionError occurred on while "
                                 "watching one or more keys")
            # if retry_on_timeout is not set, or the error is not
            # a TimeoutError, raise it
            if not (conn.retry_on_timeout and isinstance(e, TimeoutError)):
                self.reset()
                raise

            # retry_on_timeout is set, this is a TimeoutError and we are not
            # already WATCHing any variables. retry the command.
            try:
                conn.send_command(*args)
                return self.parse_response(conn, command_name, **options)
            except (ConnectionError, TimeoutError):
                # a subsequent failure should simply be raised
                self.reset()
                raise

    def pipeline_execute_command(self, *args, **options):
        """
        Stage a command to be executed when execute() is next called

        Returns the current Pipeline object back so commands can be
        chained together, such as:

        pipe = pipe.set('foo', 'bar').incr('baz').decr('bang')

        At some other point, you can then run: pipe.execute(),
        which will execute all commands queued in the pipe.
        """
        self.command_stack.append((args, options))
        return self

    def _execute_transaction(self, connection, commands, raise_on_error):
        cmds = chain([(('MULTI', ), {})], commands, [(('EXEC', ), {})])
        all_cmds = connection.pack_commands([args for args, options in cmds
                                             if EMPTY_RESPONSE not in options])
        connection.send_packed_command(all_cmds)
        errors = []

        # parse off the response for MULTI
        # NOTE: we need to handle ResponseErrors here and continue
        # so that we read all the additional command messages from
        # the socket
        try:
            self.parse_response(connection, '_')
        except ResponseError as e:
            errors.append((0, e))

        # and all the other commands
        for i, command in enumerate(commands):
            if EMPTY_RESPONSE in command[1]:
                errors.append((i, command[1][EMPTY_RESPONSE]))
            else:
                try:
                    self.parse_response(connection, '_')
                except ResponseError as e:
                    self.annotate_exception(e, i + 1, command[0])
                    errors.append((i, e))

        # parse the EXEC.
        try:
            response = self.parse_response(connection, '_')
        except ExecAbortError:
            if errors:
                raise errors[0][1]
            raise

        # EXEC clears any watched keys
        self.watching = False

        if response is None:
            raise WatchError("Watched variable changed.")

        # put any parse errors into the response
        for i, e in errors:
            response.insert(i, e)

        if len(response) != len(commands):
            self.connection.disconnect()
            raise ResponseError("Wrong number of response items from "
                                "pipeline execution")

        # find any errors in the response and raise if necessary
        if raise_on_error:
            self.raise_first_error(commands, response)

        # We have to run response callbacks manually
        data = []
        for r, cmd in zip(response, commands):
            if not isinstance(r, Exception):
                args, options = cmd
                command_name = args[0]
                if command_name in self.response_callbacks:
                    r = self.response_callbacks[command_name](r, **options)
            data.append(r)
        return data

    def _execute_pipeline(self, connection, commands, raise_on_error):
        # build up all commands into a single request to increase network perf
        all_cmds = connection.pack_commands([args for args, _ in commands])
        connection.send_packed_command(all_cmds)

        response = []
        for args, options in commands:
            try:
                response.append(
                    self.parse_response(connection, args[0], **options))
            except ResponseError as e:
                response.append(e)

        if raise_on_error:
            self.raise_first_error(commands, response)
        return response

    def raise_first_error(self, commands, response):
        for i, r in enumerate(response):
            if isinstance(r, ResponseError):
                self.annotate_exception(r, i + 1, commands[i][0])
                raise r

    def annotate_exception(self, exception, number, command):
        cmd = ' '.join(map(safe_str, command))
        msg = 'Command # %d (%s) of pipeline caused error: %s' % (
            number, cmd, exception.args[0])
        exception.args = (msg,) + exception.args[1:]

    def parse_response(self, connection, command_name, **options):
        result = Redis.parse_response(
            self, connection, command_name, **options)
        if command_name in self.UNWATCH_COMMANDS:
            self.watching = False
        elif command_name == 'WATCH':
            self.watching = True
        return result

    def load_scripts(self):
        # make sure all scripts that are about to be run on this pipeline exist
        scripts = list(self.scripts)
        immediate = self.immediate_execute_command
        shas = [s.sha for s in scripts]
        # we can't use the normal script_* methods because they would just
        # get buffered in the pipeline.
        exists = immediate('SCRIPT EXISTS', *shas)
        if not all(exists):
            for s, exist in zip(scripts, exists):
                if not exist:
                    s.sha = immediate('SCRIPT LOAD', s.script)

    def execute(self, raise_on_error=True):
        "Execute all the commands in the current pipeline"
        stack = self.command_stack
        if not stack and not self.watching:
            return []
        if self.scripts:
            self.load_scripts()
        if self.transaction or self.explicit_transaction:
            execute = self._execute_transaction
        else:
            execute = self._execute_pipeline

        conn = self.connection
        if not conn:
            conn = self.connection_pool.get_connection('MULTI',
                                                       self.shard_hint)
            # assign to self.connection so reset() releases the connection
            # back to the pool after we're done
            self.connection = conn

        try:
            return execute(conn, stack, raise_on_error)
        except (ConnectionError, TimeoutError) as e:
            conn.disconnect()
            # if we were watching a variable, the watch is no longer valid
            # since this connection has died. raise a WatchError, which
            # indicates the user should retry this transaction.
            if self.watching:
                raise WatchError("A ConnectionError occurred on while "
                                 "watching one or more keys")
            # if retry_on_timeout is not set, or the error is not
            # a TimeoutError, raise it
            if not (conn.retry_on_timeout and isinstance(e, TimeoutError)):
                raise
            # retry a TimeoutError when retry_on_timeout is set
            return execute(conn, stack, raise_on_error)
        finally:
            self.reset()

    def watch(self, *names):
        "Watches the values at keys ``names``"
        if self.explicit_transaction:
            raise RedisError('Cannot issue a WATCH after a MULTI')
        return self.execute_command('WATCH', *names)

    def unwatch(self):
        "Unwatches all previously specified keys"
        return self.watching and self.execute_command('UNWATCH') or True


class Script:
    "An executable Lua script object returned by ``register_script``"

    def __init__(self, registered_client, script):
        self.registered_client = registered_client
        self.script = script
        # Precalculate and store the SHA1 hex digest of the script.

        if isinstance(script, str):
            # We need the encoding from the client in order to generate an
            # accurate byte representation of the script
            encoder = registered_client.connection_pool.get_encoder()
            script = encoder.encode(script)
        self.sha = hashlib.sha1(script).hexdigest()

    def __call__(self, keys=[], args=[], client=None):
        "Execute the script, passing any required ``args``"
        if client is None:
            client = self.registered_client
        args = tuple(keys) + tuple(args)
        # make sure the Redis server knows about the script
        if isinstance(client, Pipeline):
            # Make sure the pipeline can register the script before executing.
            client.scripts.add(self)
        try:
            return client.evalsha(self.sha, len(keys), *args)
        except NoScriptError:
            # Maybe the client is pointed to a differnet server than the client
            # that created this instance?
            # Overwrite the sha just in case there was a discrepancy.
            self.sha = client.script_load(self.script)
            return client.evalsha(self.sha, len(keys), *args)


class BitFieldOperation:
    """
    Command builder for BITFIELD commands.
    """
    def __init__(self, client, key, default_overflow=None):
        self.client = client
        self.key = key
        self._default_overflow = default_overflow
        self.reset()

    def reset(self):
        """
        Reset the state of the instance to when it was constructed
        """
        self.operations = []
        self._last_overflow = 'WRAP'
        self.overflow(self._default_overflow or self._last_overflow)

    def overflow(self, overflow):
        """
        Update the overflow algorithm of successive INCRBY operations
        :param overflow: Overflow algorithm, one of WRAP, SAT, FAIL. See the
            Redis docs for descriptions of these algorithmsself.
        :returns: a :py:class:`BitFieldOperation` instance.
        """
        overflow = overflow.upper()
        if overflow != self._last_overflow:
            self._last_overflow = overflow
            self.operations.append(('OVERFLOW', overflow))
        return self

    def incrby(self, fmt, offset, increment, overflow=None):
        """
        Increment a bitfield by a given amount.
        :param fmt: format-string for the bitfield being updated, e.g. 'u8'
            for an unsigned 8-bit integer.
        :param offset: offset (in number of bits). If prefixed with a
            '#', this is an offset multiplier, e.g. given the arguments
            fmt='u8', offset='#2', the offset will be 16.
        :param int increment: value to increment the bitfield by.
        :param str overflow: overflow algorithm. Defaults to WRAP, but other
            acceptable values are SAT and FAIL. See the Redis docs for
            descriptions of these algorithms.
        :returns: a :py:class:`BitFieldOperation` instance.
        """
        if overflow is not None:
            self.overflow(overflow)

        self.operations.append(('INCRBY', fmt, offset, increment))
        return self

    def get(self, fmt, offset):
        """
        Get the value of a given bitfield.
        :param fmt: format-string for the bitfield being read, e.g. 'u8' for
            an unsigned 8-bit integer.
        :param offset: offset (in number of bits). If prefixed with a
            '#', this is an offset multiplier, e.g. given the arguments
            fmt='u8', offset='#2', the offset will be 16.
        :returns: a :py:class:`BitFieldOperation` instance.
        """
        self.operations.append(('GET', fmt, offset))
        return self

    def set(self, fmt, offset, value):
        """
        Set the value of a given bitfield.
        :param fmt: format-string for the bitfield being read, e.g. 'u8' for
            an unsigned 8-bit integer.
        :param offset: offset (in number of bits). If prefixed with a
            '#', this is an offset multiplier, e.g. given the arguments
            fmt='u8', offset='#2', the offset will be 16.
        :param int value: value to set at the given position.
        :returns: a :py:class:`BitFieldOperation` instance.
        """
        self.operations.append(('SET', fmt, offset, value))
        return self

    @property
    def command(self):
        cmd = ['BITFIELD', self.key]
        for ops in self.operations:
            cmd.extend(ops)
        return cmd

    def execute(self):
        """
        Execute the operation(s) in a single BITFIELD command. The return value
        is a list of values corresponding to each operation. If the client
        used to create this instance was a pipeline, the list of values
        will be present within the pipeline's execute.
        """
        command = self.command
        self.reset()
        return self.client.execute_command(*command)<|MERGE_RESOLUTION|>--- conflicted
+++ resolved
@@ -561,11 +561,7 @@
     """
     RESPONSE_CALLBACKS = {
         **string_keys_to_dict(
-<<<<<<< HEAD
-            'AUTH EXPIRE EXPIREAT HEXISTS HMSET LMOVE BLMOVE MOVE MSETNX PERSIST '
-=======
-            'AUTH COPY EXPIRE EXPIREAT HEXISTS HMSET MOVE MSETNX PERSIST '
->>>>>>> e7064450
+            'AUTH COPY EXPIRE EXPIREAT HEXISTS HMSET LMOVE BLMOVE MOVE MSETNX PERSIST '
             'PSETEX RENAMENX SISMEMBER SMOVE SETEX SETNX',
             bool
         ),
