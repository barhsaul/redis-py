--- conflicted
+++ resolved
@@ -760,16 +760,12 @@
                  ssl_check_hostname=False,
                  max_connections=None, single_connection_client=False,
                  health_check_interval=0, client_name=None, username=None,
-<<<<<<< HEAD
-                 connection_class=None):
-=======
-                 retry=None):
+                 retry=None, connection_class=None):
         """
         Initialize a new Redis client.
         To specify a retry policy, first set `retry_on_timeout` to `True`
         then set `retry` to a valid `Retry` object
         """
->>>>>>> e19a76c5
         if not connection_pool:
             if charset is not None:
                 warnings.warn(DeprecationWarning(
