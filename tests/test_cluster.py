import binascii
import datetime
import warnings
from time import sleep
from unittest.mock import DEFAULT, Mock, call, patch

import pytest

from redis import Redis
from redis.cluster import (
    PRIMARY,
    REDIS_CLUSTER_HASH_SLOTS,
    REPLICA,
    ClusterNode,
    NodesManager,
    RedisCluster,
    get_node_name,
)
from redis.commands import CommandsParser
from redis.connection import Connection
from redis.crc import key_slot
from redis.exceptions import (
    AskError,
    ClusterDownError,
    ConnectionError,
    DataError,
    MovedError,
    NoPermissionError,
    RedisClusterException,
    RedisError,
    ResponseError,
)
from redis.utils import str_if_bytes
from tests.test_pubsub import wait_for_message

from .conftest import (
    _get_client,
    skip_if_redis_enterprise,
    skip_if_server_version_lt,
    skip_unless_arch_bits,
    wait_for_command,
)

default_host = "127.0.0.1"
default_port = 7000
default_cluster_slots = [
    [
        0,
        8191,
        ["127.0.0.1", 7000, "node_0"],
        ["127.0.0.1", 7003, "node_3"],
    ],
    [8192, 16383, ["127.0.0.1", 7001, "node_1"], ["127.0.0.1", 7002, "node_2"]],
]


@pytest.fixture()
def slowlog(request, r):
    """
    Set the slowlog threshold to 0, and the
    max length to 128. This will force every
    command into the slowlog and allow us
    to test it
    """
    # Save old values
    current_config = r.config_get(target_nodes=r.get_primaries()[0])
    old_slower_than_value = current_config["slowlog-log-slower-than"]
    old_max_legnth_value = current_config["slowlog-max-len"]

    # Function to restore the old values
    def cleanup():
        r.config_set("slowlog-log-slower-than", old_slower_than_value)
        r.config_set("slowlog-max-len", old_max_legnth_value)

    request.addfinalizer(cleanup)

    # Set the new values
    r.config_set("slowlog-log-slower-than", 0)
    r.config_set("slowlog-max-len", 128)


def get_mocked_redis_client(func=None, *args, **kwargs):
    """
    Return a stable RedisCluster object that have deterministic
    nodes and slots setup to remove the problem of different IP addresses
    on different installations and machines.
    """
    cluster_slots = kwargs.pop("cluster_slots", default_cluster_slots)
    coverage_res = kwargs.pop("coverage_result", "yes")
    cluster_enabled = kwargs.pop("cluster_enabled", True)
    with patch.object(Redis, "execute_command") as execute_command_mock:

        def execute_command(*_args, **_kwargs):
            if _args[0] == "CLUSTER SLOTS":
                mock_cluster_slots = cluster_slots
                return mock_cluster_slots
            elif _args[0] == "COMMAND":
                return {"get": [], "set": []}
            elif _args[0] == "INFO":
                return {"cluster_enabled": cluster_enabled}
            elif len(_args) > 1 and _args[1] == "cluster-require-full-coverage":
                return {"cluster-require-full-coverage": coverage_res}
            elif func is not None:
                return func(*args, **kwargs)
            else:
                return execute_command_mock(*_args, **_kwargs)

        execute_command_mock.side_effect = execute_command

        with patch.object(
            CommandsParser, "initialize", autospec=True
        ) as cmd_parser_initialize:

            def cmd_init_mock(self, r):
                self.commands = {
                    "get": {
                        "name": "get",
                        "arity": 2,
                        "flags": ["readonly", "fast"],
                        "first_key_pos": 1,
                        "last_key_pos": 1,
                        "step_count": 1,
                    }
                }

            cmd_parser_initialize.side_effect = cmd_init_mock

            return RedisCluster(*args, **kwargs)


def mock_node_resp(node, response):
    connection = Mock()
    connection.read_response.return_value = response
    node.redis_connection.connection = connection
    return node


def mock_node_resp_func(node, func):
    connection = Mock()
    connection.read_response.side_effect = func
    node.redis_connection.connection = connection
    return node


def mock_all_nodes_resp(rc, response):
    for node in rc.get_nodes():
        mock_node_resp(node, response)
    return rc


def find_node_ip_based_on_port(cluster_client, port):
    for node in cluster_client.get_nodes():
        if node.port == port:
            return node.host


def moved_redirection_helper(request, failover=False):
    """
    Test that the client handles MOVED response after a failover.
    Redirection after a failover means that the redirection address is of a
    replica that was promoted to a primary.

    At first call it should return a MOVED ResponseError that will point
    the client to the next server it should talk to.

    Verify that:
    1. it tries to talk to the redirected node
    2. it updates the slot's primary to the redirected node

    For a failover, also verify:
    3. the redirected node's server type updated to 'primary'
    4. the server type of the previous slot owner updated to 'replica'
    """
    rc = _get_client(RedisCluster, request, flushdb=False)
    slot = 12182
    redirect_node = None
    # Get the current primary that holds this slot
    prev_primary = rc.nodes_manager.get_node_from_slot(slot)
    if failover:
        if len(rc.nodes_manager.slots_cache[slot]) < 2:
            warnings.warn("Skipping this test since it requires to have a " "replica")
            return
        redirect_node = rc.nodes_manager.slots_cache[slot][1]
    else:
        # Use one of the primaries to be the redirected node
        redirect_node = rc.get_primaries()[0]
    r_host = redirect_node.host
    r_port = redirect_node.port
    with patch.object(Redis, "parse_response") as parse_response:

        def moved_redirect_effect(connection, *args, **options):
            def ok_response(connection, *args, **options):
                assert connection.host == r_host
                assert connection.port == r_port

                return "MOCK_OK"

            parse_response.side_effect = ok_response
            raise MovedError(f"{slot} {r_host}:{r_port}")

        parse_response.side_effect = moved_redirect_effect
        assert rc.execute_command("SET", "foo", "bar") == "MOCK_OK"
        slot_primary = rc.nodes_manager.slots_cache[slot][0]
        assert slot_primary == redirect_node
        if failover:
            assert rc.get_node(host=r_host, port=r_port).server_type == PRIMARY
            assert prev_primary.server_type == REPLICA


@pytest.mark.onlycluster
class TestRedisClusterObj:
    """
    Tests for the RedisCluster class
    """

    def test_host_port_startup_node(self):
        """
        Test that it is possible to use host & port arguments as startup node
        args
        """
        cluster = get_mocked_redis_client(host=default_host, port=default_port)
        assert cluster.get_node(host=default_host, port=default_port) is not None

    def test_startup_nodes(self):
        """
        Test that it is possible to use startup_nodes
        argument to init the cluster
        """
        port_1 = 7000
        port_2 = 7001
        startup_nodes = [
            ClusterNode(default_host, port_1),
            ClusterNode(default_host, port_2),
        ]
        cluster = get_mocked_redis_client(startup_nodes=startup_nodes)
        assert (
            cluster.get_node(host=default_host, port=port_1) is not None
            and cluster.get_node(host=default_host, port=port_2) is not None
        )

    def test_empty_startup_nodes(self):
        """
        Test that exception is raised when empty providing empty startup_nodes
        """
        with pytest.raises(RedisClusterException) as ex:
            RedisCluster(startup_nodes=[])

        assert str(ex.value).startswith(
            "RedisCluster requires at least one node to discover the " "cluster"
        ), str_if_bytes(ex.value)

    def test_from_url(self, r):
        redis_url = f"redis://{default_host}:{default_port}/0"
        with patch.object(RedisCluster, "from_url") as from_url:

            def from_url_mocked(_url, **_kwargs):
                return get_mocked_redis_client(url=_url, **_kwargs)

            from_url.side_effect = from_url_mocked
            cluster = RedisCluster.from_url(redis_url)
        assert cluster.get_node(host=default_host, port=default_port) is not None

    def test_execute_command_errors(self, r):
        """
        Test that if no key is provided then exception should be raised.
        """
        with pytest.raises(RedisClusterException) as ex:
            r.execute_command("GET")
        assert str(ex.value).startswith(
            "No way to dispatch this command to " "Redis Cluster. Missing key."
        )

    def test_execute_command_node_flag_primaries(self, r):
        """
        Test command execution with nodes flag PRIMARIES
        """
        primaries = r.get_primaries()
        replicas = r.get_replicas()
        mock_all_nodes_resp(r, "PONG")
        assert r.ping(target_nodes=RedisCluster.PRIMARIES) is True
        for primary in primaries:
            conn = primary.redis_connection.connection
            assert conn.read_response.called is True
        for replica in replicas:
            conn = replica.redis_connection.connection
            assert conn.read_response.called is not True

    def test_execute_command_node_flag_replicas(self, r):
        """
        Test command execution with nodes flag REPLICAS
        """
        replicas = r.get_replicas()
        if not replicas:
            r = get_mocked_redis_client(default_host, default_port)
        primaries = r.get_primaries()
        mock_all_nodes_resp(r, "PONG")
        assert r.ping(target_nodes=RedisCluster.REPLICAS) is True
        for replica in replicas:
            conn = replica.redis_connection.connection
            assert conn.read_response.called is True
        for primary in primaries:
            conn = primary.redis_connection.connection
            assert conn.read_response.called is not True

    def test_execute_command_node_flag_all_nodes(self, r):
        """
        Test command execution with nodes flag ALL_NODES
        """
        mock_all_nodes_resp(r, "PONG")
        assert r.ping(target_nodes=RedisCluster.ALL_NODES) is True
        for node in r.get_nodes():
            conn = node.redis_connection.connection
            assert conn.read_response.called is True

    def test_execute_command_node_flag_random(self, r):
        """
        Test command execution with nodes flag RANDOM
        """
        mock_all_nodes_resp(r, "PONG")
        assert r.ping(target_nodes=RedisCluster.RANDOM) is True
        called_count = 0
        for node in r.get_nodes():
            conn = node.redis_connection.connection
            if conn.read_response.called is True:
                called_count += 1
        assert called_count == 1

    def test_execute_command_default_node(self, r):
        """
        Test command execution without node flag is being executed on the
        default node
        """
        def_node = r.get_default_node()
        mock_node_resp(def_node, "PONG")
        assert r.ping() is True
        conn = def_node.redis_connection.connection
        assert conn.read_response.called

    def test_ask_redirection(self, r):
        """
        Test that the server handles ASK response.

        At first call it should return a ASK ResponseError that will point
        the client to the next server it should talk to.

        Important thing to verify is that it tries to talk to the second node.
        """
        redirect_node = r.get_nodes()[0]
        with patch.object(Redis, "parse_response") as parse_response:

            def ask_redirect_effect(connection, *args, **options):
                def ok_response(connection, *args, **options):
                    assert connection.host == redirect_node.host
                    assert connection.port == redirect_node.port

                    return "MOCK_OK"

                parse_response.side_effect = ok_response
                raise AskError(f"12182 {redirect_node.host}:{redirect_node.port}")

            parse_response.side_effect = ask_redirect_effect

            assert r.execute_command("SET", "foo", "bar") == "MOCK_OK"

    def test_moved_redirection(self, request):
        """
        Test that the client handles MOVED response.
        """
        moved_redirection_helper(request, failover=False)

    def test_moved_redirection_after_failover(self, request):
        """
        Test that the client handles MOVED response after a failover.
        """
        moved_redirection_helper(request, failover=True)

    def test_refresh_using_specific_nodes(self, request):
        """
        Test making calls on specific nodes when the cluster has failed over to
        another node
        """
        node_7006 = ClusterNode(host=default_host, port=7006, server_type=PRIMARY)
        node_7007 = ClusterNode(host=default_host, port=7007, server_type=PRIMARY)
        with patch.object(Redis, "parse_response") as parse_response:
            with patch.object(NodesManager, "initialize", autospec=True) as initialize:
                with patch.multiple(
                    Connection, send_command=DEFAULT, connect=DEFAULT, can_read=DEFAULT
                ) as mocks:
                    # simulate 7006 as a failed node
                    def parse_response_mock(connection, command_name, **options):
                        if connection.port == 7006:
                            parse_response.failed_calls += 1
                            raise ClusterDownError(
                                "CLUSTERDOWN The cluster is "
                                "down. Use CLUSTER INFO for "
                                "more information"
                            )
                        elif connection.port == 7007:
                            parse_response.successful_calls += 1

                    def initialize_mock(self):
                        # start with all slots mapped to 7006
                        self.nodes_cache = {node_7006.name: node_7006}
                        self.default_node = node_7006
                        self.slots_cache = {}

                        for i in range(0, 16383):
                            self.slots_cache[i] = [node_7006]

                        # After the first connection fails, a reinitialize
                        # should follow the cluster to 7007
                        def map_7007(self):
                            self.nodes_cache = {node_7007.name: node_7007}
                            self.default_node = node_7007
                            self.slots_cache = {}

                            for i in range(0, 16383):
                                self.slots_cache[i] = [node_7007]

                        # Change initialize side effect for the second call
                        initialize.side_effect = map_7007

                    parse_response.side_effect = parse_response_mock
                    parse_response.successful_calls = 0
                    parse_response.failed_calls = 0
                    initialize.side_effect = initialize_mock
                    mocks["can_read"].return_value = False
                    mocks["send_command"].return_value = "MOCK_OK"
                    mocks["connect"].return_value = None
                    with patch.object(
                        CommandsParser, "initialize", autospec=True
                    ) as cmd_parser_initialize:

                        def cmd_init_mock(self, r):
                            self.commands = {
                                "get": {
                                    "name": "get",
                                    "arity": 2,
                                    "flags": ["readonly", "fast"],
                                    "first_key_pos": 1,
                                    "last_key_pos": 1,
                                    "step_count": 1,
                                }
                            }

                        cmd_parser_initialize.side_effect = cmd_init_mock

                        rc = _get_client(RedisCluster, request, flushdb=False)
                        assert len(rc.get_nodes()) == 1
                        assert rc.get_node(node_name=node_7006.name) is not None

                        rc.get("foo")

                        # Cluster should now point to 7007, and there should be
                        # one failed and one successful call
                        assert len(rc.get_nodes()) == 1
                        assert rc.get_node(node_name=node_7007.name) is not None
                        assert rc.get_node(node_name=node_7006.name) is None
                        assert parse_response.failed_calls == 1
                        assert parse_response.successful_calls == 1

    def test_reading_from_replicas_in_round_robin(self):
        with patch.multiple(
            Connection,
            send_command=DEFAULT,
            read_response=DEFAULT,
            _connect=DEFAULT,
            can_read=DEFAULT,
            on_connect=DEFAULT,
        ) as mocks:
            with patch.object(Redis, "parse_response") as parse_response:

                def parse_response_mock_first(connection, *args, **options):
                    # Primary
                    assert connection.port == 7001
                    parse_response.side_effect = parse_response_mock_second
                    return "MOCK_OK"

                def parse_response_mock_second(connection, *args, **options):
                    # Replica
                    assert connection.port == 7002
                    parse_response.side_effect = parse_response_mock_third
                    return "MOCK_OK"

                def parse_response_mock_third(connection, *args, **options):
                    # Primary
                    assert connection.port == 7001
                    return "MOCK_OK"

                # We don't need to create a real cluster connection but we
                # do want RedisCluster.on_connect function to get called,
                # so we'll mock some of the Connection's functions to allow it
                parse_response.side_effect = parse_response_mock_first
                mocks["send_command"].return_value = True
                mocks["read_response"].return_value = "OK"
                mocks["_connect"].return_value = True
                mocks["can_read"].return_value = False
                mocks["on_connect"].return_value = True

                # Create a cluster with reading from replications
                read_cluster = get_mocked_redis_client(
                    host=default_host, port=default_port, read_from_replicas=True
                )
                assert read_cluster.read_from_replicas is True
                # Check that we read from the slot's nodes in a round robin
                # matter.
                # 'foo' belongs to slot 12182 and the slot's nodes are:
                # [(127.0.0.1,7001,primary), (127.0.0.1,7002,replica)]
                read_cluster.get("foo")
                read_cluster.get("foo")
                read_cluster.get("foo")
                mocks["send_command"].assert_has_calls([call("READONLY")])

    def test_keyslot(self, r):
        """
        Test that method will compute correct key in all supported cases
        """
        assert r.keyslot("foo") == 12182
        assert r.keyslot("{foo}bar") == 12182
        assert r.keyslot("{foo}") == 12182
        assert r.keyslot(1337) == 4314

        assert r.keyslot(125) == r.keyslot(b"125")
        assert r.keyslot(125) == r.keyslot("\x31\x32\x35")
        assert r.keyslot("大奖") == r.keyslot(b"\xe5\xa4\xa7\xe5\xa5\x96")
        assert r.keyslot("大奖") == r.keyslot(b"\xe5\xa4\xa7\xe5\xa5\x96")
        assert r.keyslot(1337.1234) == r.keyslot("1337.1234")
        assert r.keyslot(1337) == r.keyslot("1337")
        assert r.keyslot(b"abc") == r.keyslot("abc")

    def test_get_node_name(self):
        assert (
            get_node_name(default_host, default_port)
            == f"{default_host}:{default_port}"
        )

    def test_all_nodes(self, r):
        """
        Set a list of nodes and it should be possible to iterate over all
        """
        nodes = [node for node in r.nodes_manager.nodes_cache.values()]

        for i, node in enumerate(r.get_nodes()):
            assert node in nodes

    def test_all_nodes_masters(self, r):
        """
        Set a list of nodes with random primaries/replicas config and it shold
        be possible to iterate over all of them.
        """
        nodes = [
            node
            for node in r.nodes_manager.nodes_cache.values()
            if node.server_type == PRIMARY
        ]

        for node in r.get_primaries():
            assert node in nodes

    @pytest.mark.parametrize("error", RedisCluster.ERRORS_ALLOW_RETRY)
    def test_cluster_down_overreaches_retry_attempts(self, error):
        """
        When error that allows retry is thrown, test that we retry executing
        the command as many times as configured in cluster_error_retry_attempts
        and then raise the exception
        """
        with patch.object(RedisCluster, "_execute_command") as execute_command:

            def raise_error(target_node, *args, **kwargs):
                execute_command.failed_calls += 1
                raise error("mocked error")

            execute_command.side_effect = raise_error

            rc = get_mocked_redis_client(host=default_host, port=default_port)

            with pytest.raises(error):
                rc.get("bar")
                assert execute_command.failed_calls == rc.cluster_error_retry_attempts

    def test_user_on_connect_function(self, request):
        """
        Test support in passing on_connect function by the user
        """

        def on_connect(connection):
            assert connection is not None

        mock = Mock(side_effect=on_connect)

        _get_client(RedisCluster, request, redis_connect_func=mock)
        assert mock.called is True

    def test_set_default_node_success(self, r):
        """
        test successful replacement of the default cluster node
        """
        default_node = r.get_default_node()
        # get a different node
        new_def_node = None
        for node in r.get_nodes():
            if node != default_node:
                new_def_node = node
                break
        assert r.set_default_node(new_def_node) is True
        assert r.get_default_node() == new_def_node

    def test_set_default_node_failure(self, r):
        """
        test failed replacement of the default cluster node
        """
        default_node = r.get_default_node()
        new_def_node = ClusterNode("1.1.1.1", 1111)
        assert r.set_default_node(None) is False
        assert r.set_default_node(new_def_node) is False
        assert r.get_default_node() == default_node

    def test_get_node_from_key(self, r):
        """
        Test that get_node_from_key function returns the correct node
        """
        key = "bar"
        slot = r.keyslot(key)
        slot_nodes = r.nodes_manager.slots_cache.get(slot)
        primary = slot_nodes[0]
        assert r.get_node_from_key(key, replica=False) == primary
        replica = r.get_node_from_key(key, replica=True)
        if replica is not None:
            assert replica.server_type == REPLICA
            assert replica in slot_nodes

    @skip_if_redis_enterprise()
    def test_not_require_full_coverage_cluster_down_error(self, r):
        """
        When require_full_coverage is set to False (default client config) and not
        all slots are covered, if one of the nodes has 'cluster-require_full_coverage'
        config set to 'yes' some key-based commands should throw ClusterDownError
        """
        node = r.get_node_from_key("foo")
        missing_slot = r.keyslot("foo")
        assert r.set("foo", "bar") is True
        try:
            assert all(r.cluster_delslots(missing_slot))
            with pytest.raises(ClusterDownError):
                r.exists("foo")
        finally:
            try:
                # Add back the missing slot
                assert r.cluster_addslots(node, missing_slot) is True
                # Make sure we are not getting ClusterDownError anymore
                assert r.exists("foo") == 1
            except ResponseError as e:
                if f"Slot {missing_slot} is already busy" in str(e):
                    # It can happen if the test failed to delete this slot
                    pass
                else:
                    raise e


@pytest.mark.onlycluster
class TestClusterRedisCommands:
    """
    Tests for RedisCluster unique commands
    """

    def test_case_insensitive_command_names(self, r):
        assert (
            r.cluster_response_callbacks["cluster addslots"]
            == r.cluster_response_callbacks["CLUSTER ADDSLOTS"]
        )

    def test_get_and_set(self, r):
        # get and set can't be tested independently of each other
        assert r.get("a") is None
        byte_string = b"value"
        integer = 5
        unicode_string = chr(3456) + "abcd" + chr(3421)
        assert r.set("byte_string", byte_string)
        assert r.set("integer", 5)
        assert r.set("unicode_string", unicode_string)
        assert r.get("byte_string") == byte_string
        assert r.get("integer") == str(integer).encode()
        assert r.get("unicode_string").decode("utf-8") == unicode_string

    def test_mget_nonatomic(self, r):
        assert r.mget_nonatomic([]) == []
        assert r.mget_nonatomic(["a", "b"]) == [None, None]
        r["a"] = "1"
        r["b"] = "2"
        r["c"] = "3"

        assert r.mget_nonatomic("a", "other", "b", "c") == [b"1", None, b"2", b"3"]

    def test_mset_nonatomic(self, r):
        d = {"a": b"1", "b": b"2", "c": b"3", "d": b"4"}
        assert r.mset_nonatomic(d)
        for k, v in d.items():
            assert r[k] == v

    def test_config_set(self, r):
        assert r.config_set("slowlog-log-slower-than", 0)

    def test_cluster_config_resetstat(self, r):
        r.ping(target_nodes="all")
        all_info = r.info(target_nodes="all")
        prior_commands_processed = -1
        for node_info in all_info.values():
            prior_commands_processed = node_info["total_commands_processed"]
            assert prior_commands_processed >= 1
        r.config_resetstat(target_nodes="all")
        all_info = r.info(target_nodes="all")
        for node_info in all_info.values():
            reset_commands_processed = node_info["total_commands_processed"]
            assert reset_commands_processed < prior_commands_processed

    def test_client_setname(self, r):
        node = r.get_random_node()
        r.client_setname("redis_py_test", target_nodes=node)
        client_name = r.client_getname(target_nodes=node)
        assert client_name == "redis_py_test"

    def test_exists(self, r):
        d = {"a": b"1", "b": b"2", "c": b"3", "d": b"4"}
        r.mset_nonatomic(d)
        assert r.exists(*d.keys()) == len(d)

    def test_delete(self, r):
        d = {"a": b"1", "b": b"2", "c": b"3", "d": b"4"}
        r.mset_nonatomic(d)
        assert r.delete(*d.keys()) == len(d)
        assert r.delete(*d.keys()) == 0

    def test_touch(self, r):
        d = {"a": b"1", "b": b"2", "c": b"3", "d": b"4"}
        r.mset_nonatomic(d)
        assert r.touch(*d.keys()) == len(d)

    def test_unlink(self, r):
        d = {"a": b"1", "b": b"2", "c": b"3", "d": b"4"}
        r.mset_nonatomic(d)
        assert r.unlink(*d.keys()) == len(d)
        # Unlink is non-blocking so we sleep before
        # verifying the deletion
        sleep(0.1)
        assert r.unlink(*d.keys()) == 0

    def test_pubsub_channels_merge_results(self, r):
        nodes = r.get_nodes()
        channels = []
        pubsub_nodes = []
        i = 0
        for node in nodes:
            channel = f"foo{i}"
            # We will create different pubsub clients where each one is
            # connected to a different node
            p = r.pubsub(node)
            pubsub_nodes.append(p)
            p.subscribe(channel)
            b_channel = channel.encode("utf-8")
            channels.append(b_channel)
            # Assert that each node returns only the channel it subscribed to
            sub_channels = node.redis_connection.pubsub_channels()
            if not sub_channels:
                # Try again after a short sleep
                sleep(0.3)
                sub_channels = node.redis_connection.pubsub_channels()
            assert sub_channels == [b_channel]
            i += 1
        # Assert that the cluster's pubsub_channels function returns ALL of
        # the cluster's channels
        result = r.pubsub_channels(target_nodes="all")
        result.sort()
        assert result == channels

    def test_pubsub_numsub_merge_results(self, r):
        nodes = r.get_nodes()
        pubsub_nodes = []
        channel = "foo"
        b_channel = channel.encode("utf-8")
        for node in nodes:
            # We will create different pubsub clients where each one is
            # connected to a different node
            p = r.pubsub(node)
            pubsub_nodes.append(p)
            p.subscribe(channel)
            # Assert that each node returns that only one client is subscribed
            sub_chann_num = node.redis_connection.pubsub_numsub(channel)
            if sub_chann_num == [(b_channel, 0)]:
                sleep(0.3)
                sub_chann_num = node.redis_connection.pubsub_numsub(channel)
            assert sub_chann_num == [(b_channel, 1)]
        # Assert that the cluster's pubsub_numsub function returns ALL clients
        # subscribed to this channel in the entire cluster
        assert r.pubsub_numsub(channel, target_nodes="all") == [(b_channel, len(nodes))]

    def test_pubsub_numpat_merge_results(self, r):
        nodes = r.get_nodes()
        pubsub_nodes = []
        pattern = "foo*"
        for node in nodes:
            # We will create different pubsub clients where each one is
            # connected to a different node
            p = r.pubsub(node)
            pubsub_nodes.append(p)
            p.psubscribe(pattern)
            # Assert that each node returns that only one client is subscribed
            sub_num_pat = node.redis_connection.pubsub_numpat()
            if sub_num_pat == 0:
                sleep(0.3)
                sub_num_pat = node.redis_connection.pubsub_numpat()
            assert sub_num_pat == 1
        # Assert that the cluster's pubsub_numsub function returns ALL clients
        # subscribed to this channel in the entire cluster
        assert r.pubsub_numpat(target_nodes="all") == len(nodes)

    @skip_if_server_version_lt("2.8.0")
    def test_cluster_pubsub_channels(self, r):
        p = r.pubsub()
        p.subscribe("foo", "bar", "baz", "quux")
        for i in range(4):
            assert wait_for_message(p, timeout=0.5)["type"] == "subscribe"
        expected = [b"bar", b"baz", b"foo", b"quux"]
        assert all(
            [channel in r.pubsub_channels(target_nodes="all") for channel in expected]
        )

    @skip_if_server_version_lt("2.8.0")
    def test_cluster_pubsub_numsub(self, r):
        p1 = r.pubsub()
        p1.subscribe("foo", "bar", "baz")
        for i in range(3):
            assert wait_for_message(p1, timeout=0.5)["type"] == "subscribe"
        p2 = r.pubsub()
        p2.subscribe("bar", "baz")
        for i in range(2):
            assert wait_for_message(p2, timeout=0.5)["type"] == "subscribe"
        p3 = r.pubsub()
        p3.subscribe("baz")
        assert wait_for_message(p3, timeout=0.5)["type"] == "subscribe"

        channels = [(b"foo", 1), (b"bar", 2), (b"baz", 3)]
        assert r.pubsub_numsub("foo", "bar", "baz", target_nodes="all") == channels

    @skip_if_redis_enterprise()
    def test_cluster_myid(self, r):
        node = r.get_random_node()
        myid = r.cluster_myid(node)
        assert len(myid) == 40

    @skip_if_redis_enterprise()
    def test_cluster_slots(self, r):
        mock_all_nodes_resp(r, default_cluster_slots)
        cluster_slots = r.cluster_slots()
        assert isinstance(cluster_slots, dict)
        assert len(default_cluster_slots) == len(cluster_slots)
        assert cluster_slots.get((0, 8191)) is not None
        assert cluster_slots.get((0, 8191)).get("primary") == ("127.0.0.1", 7000)

    @skip_if_redis_enterprise()
    def test_cluster_addslots(self, r):
        node = r.get_random_node()
        mock_node_resp(node, "OK")
        assert r.cluster_addslots(node, 1, 2, 3) is True

    @skip_if_server_version_lt("7.0.0")
    @skip_if_redis_enterprise()
    def test_cluster_addslotsrange(self, r):
        node = r.get_random_node()
        mock_node_resp(node, "OK")
        assert r.cluster_addslotsrange(node, 1, 5)

    @skip_if_redis_enterprise()
    def test_cluster_countkeysinslot(self, r):
        node = r.nodes_manager.get_node_from_slot(1)
        mock_node_resp(node, 2)
        assert r.cluster_countkeysinslot(1) == 2

    def test_cluster_count_failure_report(self, r):
        mock_all_nodes_resp(r, 0)
        assert r.cluster_count_failure_report("node_0") == 0

    @skip_if_redis_enterprise()
    def test_cluster_delslots(self):
        cluster_slots = [
            [
                0,
                8191,
                ["127.0.0.1", 7000, "node_0"],
            ],
            [
                8192,
                16383,
                ["127.0.0.1", 7001, "node_1"],
            ],
        ]
        r = get_mocked_redis_client(
            host=default_host, port=default_port, cluster_slots=cluster_slots
        )
        mock_all_nodes_resp(r, "OK")
        node0 = r.get_node(default_host, 7000)
        node1 = r.get_node(default_host, 7001)
        assert r.cluster_delslots(0, 8192) == [True, True]
        assert node0.redis_connection.connection.read_response.called
        assert node1.redis_connection.connection.read_response.called

    @skip_if_server_version_lt("7.0.0")
    @skip_if_redis_enterprise()
    def test_cluster_delslotsrange(self, r):
        node = r.get_random_node()
        mock_node_resp(node, "OK")
        r.cluster_addslots(node, 1, 2, 3, 4, 5)
        assert r.cluster_delslotsrange(1, 5)

    @skip_if_redis_enterprise()
    def test_cluster_failover(self, r):
        node = r.get_random_node()
        mock_node_resp(node, "OK")
        assert r.cluster_failover(node) is True
        assert r.cluster_failover(node, "FORCE") is True
        assert r.cluster_failover(node, "TAKEOVER") is True
        with pytest.raises(RedisError):
            r.cluster_failover(node, "FORCT")

    @skip_if_redis_enterprise()
    def test_cluster_info(self, r):
        info = r.cluster_info()
        assert isinstance(info, dict)
        assert info["cluster_state"] == "ok"

    @skip_if_redis_enterprise()
    def test_cluster_keyslot(self, r):
        mock_all_nodes_resp(r, 12182)
        assert r.cluster_keyslot("foo") == 12182

    @skip_if_redis_enterprise()
    def test_cluster_meet(self, r):
        node = r.get_default_node()
        mock_node_resp(node, "OK")
        assert r.cluster_meet("127.0.0.1", 6379) is True

    @skip_if_redis_enterprise()
    def test_cluster_nodes(self, r):
        response = (
            "c8253bae761cb1ecb2b61857d85dfe455a0fec8b 172.17.0.7:7006 "
            "slave aa90da731f673a99617dfe930306549a09f83a6b 0 "
            "1447836263059 5 connected\n"
            "9bd595fe4821a0e8d6b99d70faa660638a7612b3 172.17.0.7:7008 "
            "master - 0 1447836264065 0 connected\n"
            "aa90da731f673a99617dfe930306549a09f83a6b 172.17.0.7:7003 "
            "myself,master - 0 0 2 connected 5461-10922\n"
            "1df047e5a594f945d82fc140be97a1452bcbf93e 172.17.0.7:7007 "
            "slave 19efe5a631f3296fdf21a5441680f893e8cc96ec 0 "
            "1447836262556 3 connected\n"
            "4ad9a12e63e8f0207025eeba2354bcf4c85e5b22 172.17.0.7:7005 "
            "master - 0 1447836262555 7 connected 0-5460\n"
            "19efe5a631f3296fdf21a5441680f893e8cc96ec 172.17.0.7:7004 "
            "master - 0 1447836263562 3 connected 10923-16383\n"
            "fbb23ed8cfa23f17eaf27ff7d0c410492a1093d6 172.17.0.7:7002 "
            "master,fail - 1447829446956 1447829444948 1 disconnected\n"
        )
        mock_all_nodes_resp(r, response)
        nodes = r.cluster_nodes()
        assert len(nodes) == 7
        assert nodes.get("172.17.0.7:7006") is not None
        assert (
            nodes.get("172.17.0.7:7006").get("node_id")
            == "c8253bae761cb1ecb2b61857d85dfe455a0fec8b"
        )

<<<<<<< HEAD
    def test_cluster_nodes_importing_migrating(self, r):
        response = (
            "488ead2fcce24d8c0f158f9172cb1f4a9e040fe5 127.0.0.1:16381@26381 "
            "master - 0 1648975557664 3 connected 10923-16383\n"
            "8ae2e70812db80776f739a72374e57fc4ae6f89d 127.0.0.1:16380@26380 "
            "master - 0 1648975555000 2 connected 1 5461-10922 ["
            "2-<-ed8007ccfa2d91a7b76f8e6fba7ba7e257034a16]\n"
            "ed8007ccfa2d91a7b76f8e6fba7ba7e257034a16 127.0.0.1:16379@26379 "
            "myself,master - 0 1648975556000 1 connected 0 2-5460 ["
            "2->-8ae2e70812db80776f739a72374e57fc4ae6f89d]\n"
        )
        mock_all_nodes_resp(r, response)
        nodes = r.cluster_nodes()
        assert len(nodes) == 3
        node_16379 = nodes.get("127.0.0.1:16379")
        node_16380 = nodes.get("127.0.0.1:16380")
        node_16381 = nodes.get("127.0.0.1:16381")
        assert node_16379.get("migrations") == [
            {
                "slot": "2",
                "node_id": "8ae2e70812db80776f739a72374e57fc4ae6f89d",
                "state": "migrating",
            }
        ]
        assert node_16379.get("slots") == [["0"], ["2", "5460"]]
        assert node_16380.get("migrations") == [
            {
                "slot": "2",
                "node_id": "ed8007ccfa2d91a7b76f8e6fba7ba7e257034a16",
                "state": "importing",
            }
        ]
        assert node_16380.get("slots") == [["1"], ["5461", "10922"]]
        assert node_16381.get("slots") == [["10923", "16383"]]
        assert node_16381.get("migrations") == []

=======
    @skip_if_redis_enterprise()
>>>>>>> 143107af
    def test_cluster_replicate(self, r):
        node = r.get_random_node()
        all_replicas = r.get_replicas()
        mock_all_nodes_resp(r, "OK")
        assert r.cluster_replicate(node, "c8253bae761cb61857d") is True
        results = r.cluster_replicate(all_replicas, "c8253bae761cb61857d")
        if isinstance(results, dict):
            for res in results.values():
                assert res is True
        else:
            assert results is True

    @skip_if_redis_enterprise()
    def test_cluster_reset(self, r):
        mock_all_nodes_resp(r, "OK")
        assert r.cluster_reset() is True
        assert r.cluster_reset(False) is True
        all_results = r.cluster_reset(False, target_nodes="all")
        for res in all_results.values():
            assert res is True

    @skip_if_redis_enterprise()
    def test_cluster_save_config(self, r):
        node = r.get_random_node()
        all_nodes = r.get_nodes()
        mock_all_nodes_resp(r, "OK")
        assert r.cluster_save_config(node) is True
        all_results = r.cluster_save_config(all_nodes)
        for res in all_results.values():
            assert res is True

    @skip_if_redis_enterprise()
    def test_cluster_get_keys_in_slot(self, r):
        response = [b"{foo}1", b"{foo}2"]
        node = r.nodes_manager.get_node_from_slot(12182)
        mock_node_resp(node, response)
        keys = r.cluster_get_keys_in_slot(12182, 4)
        assert keys == response

    @skip_if_redis_enterprise()
    def test_cluster_set_config_epoch(self, r):
        mock_all_nodes_resp(r, "OK")
        assert r.cluster_set_config_epoch(3) is True
        all_results = r.cluster_set_config_epoch(3, target_nodes="all")
        for res in all_results.values():
            assert res is True

    @skip_if_redis_enterprise()
    def test_cluster_setslot(self, r):
        node = r.get_random_node()
        mock_node_resp(node, "OK")
        assert r.cluster_setslot(node, "node_0", 1218, "IMPORTING") is True
        assert r.cluster_setslot(node, "node_0", 1218, "NODE") is True
        assert r.cluster_setslot(node, "node_0", 1218, "MIGRATING") is True
        with pytest.raises(RedisError):
            r.cluster_failover(node, "STABLE")
        with pytest.raises(RedisError):
            r.cluster_failover(node, "STATE")

    def test_cluster_setslot_stable(self, r):
        node = r.nodes_manager.get_node_from_slot(12182)
        mock_node_resp(node, "OK")
        assert r.cluster_setslot_stable(12182) is True
        assert node.redis_connection.connection.read_response.called

    @skip_if_redis_enterprise()
    def test_cluster_replicas(self, r):
        response = [
            b"01eca22229cf3c652b6fca0d09ff6941e0d2e3 "
            b"127.0.0.1:6377@16377 slave "
            b"52611e796814b78e90ad94be9d769a4f668f9a 0 "
            b"1634550063436 4 connected",
            b"r4xfga22229cf3c652b6fca0d09ff69f3e0d4d "
            b"127.0.0.1:6378@16378 slave "
            b"52611e796814b78e90ad94be9d769a4f668f9a 0 "
            b"1634550063436 4 connected",
        ]
        mock_all_nodes_resp(r, response)
        replicas = r.cluster_replicas("52611e796814b78e90ad94be9d769a4f668f9a")
        assert replicas.get("127.0.0.1:6377") is not None
        assert replicas.get("127.0.0.1:6378") is not None
        assert (
            replicas.get("127.0.0.1:6378").get("node_id")
            == "r4xfga22229cf3c652b6fca0d09ff69f3e0d4d"
        )

    @skip_if_server_version_lt("7.0.0")
    def test_cluster_links(self, r):
        node = r.get_random_node()
        res = r.cluster_links(node)
        links_to = sum(x.count("to") for x in res)
        links_for = sum(x.count("from") for x in res)
        assert links_to == links_for
        print(res)
        for i in range(0, len(res) - 1, 2):
            assert res[i][3] == res[i + 1][3]

    @skip_if_redis_enterprise()
    def test_readonly(self):
        r = get_mocked_redis_client(host=default_host, port=default_port)
        mock_all_nodes_resp(r, "OK")
        assert r.readonly() is True
        all_replicas_results = r.readonly(target_nodes="replicas")
        for res in all_replicas_results.values():
            assert res is True
        for replica in r.get_replicas():
            assert replica.redis_connection.connection.read_response.called

    @skip_if_redis_enterprise()
    def test_readwrite(self):
        r = get_mocked_redis_client(host=default_host, port=default_port)
        mock_all_nodes_resp(r, "OK")
        assert r.readwrite() is True
        all_replicas_results = r.readwrite(target_nodes="replicas")
        for res in all_replicas_results.values():
            assert res is True
        for replica in r.get_replicas():
            assert replica.redis_connection.connection.read_response.called

    @skip_if_redis_enterprise()
    def test_bgsave(self, r):
        assert r.bgsave()
        sleep(0.3)
        assert r.bgsave(True)

    def test_info(self, r):
        # Map keys to same slot
        r.set("x{1}", 1)
        r.set("y{1}", 2)
        r.set("z{1}", 3)
        # Get node that handles the slot
        slot = r.keyslot("x{1}")
        node = r.nodes_manager.get_node_from_slot(slot)
        # Run info on that node
        info = r.info(target_nodes=node)
        assert isinstance(info, dict)
        assert info["db0"]["keys"] == 3

    def _init_slowlog_test(self, r, node):
        slowlog_lim = r.config_get("slowlog-log-slower-than", target_nodes=node)
        assert r.config_set("slowlog-log-slower-than", 0, target_nodes=node) is True
        return slowlog_lim["slowlog-log-slower-than"]

    def _teardown_slowlog_test(self, r, node, prev_limit):
        assert (
            r.config_set("slowlog-log-slower-than", prev_limit, target_nodes=node)
            is True
        )

    def test_slowlog_get(self, r, slowlog):
        unicode_string = chr(3456) + "abcd" + chr(3421)
        node = r.get_node_from_key(unicode_string)
        slowlog_limit = self._init_slowlog_test(r, node)
        assert r.slowlog_reset(target_nodes=node)
        r.get(unicode_string)
        slowlog = r.slowlog_get(target_nodes=node)
        assert isinstance(slowlog, list)
        commands = [log["command"] for log in slowlog]

        get_command = b" ".join((b"GET", unicode_string.encode("utf-8")))
        assert get_command in commands
        assert b"SLOWLOG RESET" in commands

        # the order should be ['GET <uni string>', 'SLOWLOG RESET'],
        # but if other clients are executing commands at the same time, there
        # could be commands, before, between, or after, so just check that
        # the two we care about are in the appropriate order.
        assert commands.index(get_command) < commands.index(b"SLOWLOG RESET")

        # make sure other attributes are typed correctly
        assert isinstance(slowlog[0]["start_time"], int)
        assert isinstance(slowlog[0]["duration"], int)
        # rollback the slowlog limit to its original value
        self._teardown_slowlog_test(r, node, slowlog_limit)

    def test_slowlog_get_limit(self, r, slowlog):
        assert r.slowlog_reset()
        node = r.get_node_from_key("foo")
        slowlog_limit = self._init_slowlog_test(r, node)
        r.get("foo")
        slowlog = r.slowlog_get(1, target_nodes=node)
        assert isinstance(slowlog, list)
        # only one command, based on the number we passed to slowlog_get()
        assert len(slowlog) == 1
        self._teardown_slowlog_test(r, node, slowlog_limit)

    def test_slowlog_length(self, r, slowlog):
        r.get("foo")
        node = r.nodes_manager.get_node_from_slot(key_slot(b"foo"))
        slowlog_len = r.slowlog_len(target_nodes=node)
        assert isinstance(slowlog_len, int)

    def test_time(self, r):
        t = r.time(target_nodes=r.get_primaries()[0])
        assert len(t) == 2
        assert isinstance(t[0], int)
        assert isinstance(t[1], int)

    @skip_if_server_version_lt("4.0.0")
    def test_memory_usage(self, r):
        r.set("foo", "bar")
        assert isinstance(r.memory_usage("foo"), int)

    @skip_if_server_version_lt("4.0.0")
    @skip_if_redis_enterprise()
    def test_memory_malloc_stats(self, r):
        assert r.memory_malloc_stats()

    @skip_if_server_version_lt("4.0.0")
    @skip_if_redis_enterprise()
    def test_memory_stats(self, r):
        # put a key into the current db to make sure that "db.<current-db>"
        # has data
        r.set("foo", "bar")
        node = r.nodes_manager.get_node_from_slot(key_slot(b"foo"))
        stats = r.memory_stats(target_nodes=node)
        assert isinstance(stats, dict)
        for key, value in stats.items():
            if key.startswith("db."):
                assert isinstance(value, dict)

    @skip_if_server_version_lt("4.0.0")
    def test_memory_help(self, r):
        with pytest.raises(NotImplementedError):
            r.memory_help()

    @skip_if_server_version_lt("4.0.0")
    def test_memory_doctor(self, r):
        with pytest.raises(NotImplementedError):
            r.memory_doctor()

    @skip_if_redis_enterprise()
    def test_lastsave(self, r):
        node = r.get_primaries()[0]
        assert isinstance(r.lastsave(target_nodes=node), datetime.datetime)

    def test_cluster_echo(self, r):
        node = r.get_primaries()[0]
        assert r.echo("foo bar", target_nodes=node) == b"foo bar"

    @skip_if_server_version_lt("1.0.0")
    def test_debug_segfault(self, r):
        with pytest.raises(NotImplementedError):
            r.debug_segfault()

    def test_config_resetstat(self, r):
        node = r.get_primaries()[0]
        r.ping(target_nodes=node)
        prior_commands_processed = int(
            r.info(target_nodes=node)["total_commands_processed"]
        )
        assert prior_commands_processed >= 1
        r.config_resetstat(target_nodes=node)
        reset_commands_processed = int(
            r.info(target_nodes=node)["total_commands_processed"]
        )
        assert reset_commands_processed < prior_commands_processed

    @skip_if_server_version_lt("6.2.0")
    def test_client_trackinginfo(self, r):
        node = r.get_primaries()[0]
        res = r.client_trackinginfo(target_nodes=node)
        assert len(res) > 2
        assert "prefixes" in res

    @skip_if_server_version_lt("2.9.50")
    def test_client_pause(self, r):
        node = r.get_primaries()[0]
        assert r.client_pause(1, target_nodes=node)
        assert r.client_pause(timeout=1, target_nodes=node)
        with pytest.raises(RedisError):
            r.client_pause(timeout="not an integer", target_nodes=node)

    @skip_if_server_version_lt("6.2.0")
    @skip_if_redis_enterprise()
    def test_client_unpause(self, r):
        assert r.client_unpause()

    @skip_if_server_version_lt("5.0.0")
    def test_client_id(self, r):
        node = r.get_primaries()[0]
        assert r.client_id(target_nodes=node) > 0

    @skip_if_server_version_lt("5.0.0")
    def test_client_unblock(self, r):
        node = r.get_primaries()[0]
        myid = r.client_id(target_nodes=node)
        assert not r.client_unblock(myid, target_nodes=node)
        assert not r.client_unblock(myid, error=True, target_nodes=node)
        assert not r.client_unblock(myid, error=False, target_nodes=node)

    @skip_if_server_version_lt("6.0.0")
    def test_client_getredir(self, r):
        node = r.get_primaries()[0]
        assert isinstance(r.client_getredir(target_nodes=node), int)
        assert r.client_getredir(target_nodes=node) == -1

    @skip_if_server_version_lt("6.2.0")
    def test_client_info(self, r):
        node = r.get_primaries()[0]
        info = r.client_info(target_nodes=node)
        assert isinstance(info, dict)
        assert "addr" in info

    @skip_if_server_version_lt("2.6.9")
    def test_client_kill(self, r, r2):
        node = r.get_primaries()[0]
        r.client_setname("redis-py-c1", target_nodes="all")
        r2.client_setname("redis-py-c2", target_nodes="all")
        clients = [
            client
            for client in r.client_list(target_nodes=node)
            if client.get("name") in ["redis-py-c1", "redis-py-c2"]
        ]
        assert len(clients) == 2
        clients_by_name = {client.get("name"): client for client in clients}

        client_addr = clients_by_name["redis-py-c2"].get("addr")
        assert r.client_kill(client_addr, target_nodes=node) is True

        clients = [
            client
            for client in r.client_list(target_nodes=node)
            if client.get("name") in ["redis-py-c1", "redis-py-c2"]
        ]
        assert len(clients) == 1
        assert clients[0].get("name") == "redis-py-c1"

    @skip_if_server_version_lt("2.6.0")
    def test_cluster_bitop_not_empty_string(self, r):
        r["{foo}a"] = ""
        r.bitop("not", "{foo}r", "{foo}a")
        assert r.get("{foo}r") is None

    @skip_if_server_version_lt("2.6.0")
    def test_cluster_bitop_not(self, r):
        test_str = b"\xAA\x00\xFF\x55"
        correct = ~0xAA00FF55 & 0xFFFFFFFF
        r["{foo}a"] = test_str
        r.bitop("not", "{foo}r", "{foo}a")
        assert int(binascii.hexlify(r["{foo}r"]), 16) == correct

    @skip_if_server_version_lt("2.6.0")
    def test_cluster_bitop_not_in_place(self, r):
        test_str = b"\xAA\x00\xFF\x55"
        correct = ~0xAA00FF55 & 0xFFFFFFFF
        r["{foo}a"] = test_str
        r.bitop("not", "{foo}a", "{foo}a")
        assert int(binascii.hexlify(r["{foo}a"]), 16) == correct

    @skip_if_server_version_lt("2.6.0")
    def test_cluster_bitop_single_string(self, r):
        test_str = b"\x01\x02\xFF"
        r["{foo}a"] = test_str
        r.bitop("and", "{foo}res1", "{foo}a")
        r.bitop("or", "{foo}res2", "{foo}a")
        r.bitop("xor", "{foo}res3", "{foo}a")
        assert r["{foo}res1"] == test_str
        assert r["{foo}res2"] == test_str
        assert r["{foo}res3"] == test_str

    @skip_if_server_version_lt("2.6.0")
    def test_cluster_bitop_string_operands(self, r):
        r["{foo}a"] = b"\x01\x02\xFF\xFF"
        r["{foo}b"] = b"\x01\x02\xFF"
        r.bitop("and", "{foo}res1", "{foo}a", "{foo}b")
        r.bitop("or", "{foo}res2", "{foo}a", "{foo}b")
        r.bitop("xor", "{foo}res3", "{foo}a", "{foo}b")
        assert int(binascii.hexlify(r["{foo}res1"]), 16) == 0x0102FF00
        assert int(binascii.hexlify(r["{foo}res2"]), 16) == 0x0102FFFF
        assert int(binascii.hexlify(r["{foo}res3"]), 16) == 0x000000FF

    @skip_if_server_version_lt("6.2.0")
    def test_cluster_copy(self, r):
        assert r.copy("{foo}a", "{foo}b") == 0
        r.set("{foo}a", "bar")
        assert r.copy("{foo}a", "{foo}b") == 1
        assert r.get("{foo}a") == b"bar"
        assert r.get("{foo}b") == b"bar"

    @skip_if_server_version_lt("6.2.0")
    def test_cluster_copy_and_replace(self, r):
        r.set("{foo}a", "foo1")
        r.set("{foo}b", "foo2")
        assert r.copy("{foo}a", "{foo}b") == 0
        assert r.copy("{foo}a", "{foo}b", replace=True) == 1

    @skip_if_server_version_lt("6.2.0")
    def test_cluster_lmove(self, r):
        r.rpush("{foo}a", "one", "two", "three", "four")
        assert r.lmove("{foo}a", "{foo}b")
        assert r.lmove("{foo}a", "{foo}b", "right", "left")

    @skip_if_server_version_lt("6.2.0")
    def test_cluster_blmove(self, r):
        r.rpush("{foo}a", "one", "two", "three", "four")
        assert r.blmove("{foo}a", "{foo}b", 5)
        assert r.blmove("{foo}a", "{foo}b", 1, "RIGHT", "LEFT")

    def test_cluster_msetnx(self, r):
        d = {"{foo}a": b"1", "{foo}b": b"2", "{foo}c": b"3"}
        assert r.msetnx(d)
        d2 = {"{foo}a": b"x", "{foo}d": b"4"}
        assert not r.msetnx(d2)
        for k, v in d.items():
            assert r[k] == v
        assert r.get("{foo}d") is None

    def test_cluster_rename(self, r):
        r["{foo}a"] = "1"
        assert r.rename("{foo}a", "{foo}b")
        assert r.get("{foo}a") is None
        assert r["{foo}b"] == b"1"

    def test_cluster_renamenx(self, r):
        r["{foo}a"] = "1"
        r["{foo}b"] = "2"
        assert not r.renamenx("{foo}a", "{foo}b")
        assert r["{foo}a"] == b"1"
        assert r["{foo}b"] == b"2"

    # LIST COMMANDS
    def test_cluster_blpop(self, r):
        r.rpush("{foo}a", "1", "2")
        r.rpush("{foo}b", "3", "4")
        assert r.blpop(["{foo}b", "{foo}a"], timeout=1) == (b"{foo}b", b"3")
        assert r.blpop(["{foo}b", "{foo}a"], timeout=1) == (b"{foo}b", b"4")
        assert r.blpop(["{foo}b", "{foo}a"], timeout=1) == (b"{foo}a", b"1")
        assert r.blpop(["{foo}b", "{foo}a"], timeout=1) == (b"{foo}a", b"2")
        assert r.blpop(["{foo}b", "{foo}a"], timeout=1) is None
        r.rpush("{foo}c", "1")
        assert r.blpop("{foo}c", timeout=1) == (b"{foo}c", b"1")

    def test_cluster_brpop(self, r):
        r.rpush("{foo}a", "1", "2")
        r.rpush("{foo}b", "3", "4")
        assert r.brpop(["{foo}b", "{foo}a"], timeout=1) == (b"{foo}b", b"4")
        assert r.brpop(["{foo}b", "{foo}a"], timeout=1) == (b"{foo}b", b"3")
        assert r.brpop(["{foo}b", "{foo}a"], timeout=1) == (b"{foo}a", b"2")
        assert r.brpop(["{foo}b", "{foo}a"], timeout=1) == (b"{foo}a", b"1")
        assert r.brpop(["{foo}b", "{foo}a"], timeout=1) is None
        r.rpush("{foo}c", "1")
        assert r.brpop("{foo}c", timeout=1) == (b"{foo}c", b"1")

    def test_cluster_brpoplpush(self, r):
        r.rpush("{foo}a", "1", "2")
        r.rpush("{foo}b", "3", "4")
        assert r.brpoplpush("{foo}a", "{foo}b") == b"2"
        assert r.brpoplpush("{foo}a", "{foo}b") == b"1"
        assert r.brpoplpush("{foo}a", "{foo}b", timeout=1) is None
        assert r.lrange("{foo}a", 0, -1) == []
        assert r.lrange("{foo}b", 0, -1) == [b"1", b"2", b"3", b"4"]

    def test_cluster_brpoplpush_empty_string(self, r):
        r.rpush("{foo}a", "")
        assert r.brpoplpush("{foo}a", "{foo}b") == b""

    def test_cluster_rpoplpush(self, r):
        r.rpush("{foo}a", "a1", "a2", "a3")
        r.rpush("{foo}b", "b1", "b2", "b3")
        assert r.rpoplpush("{foo}a", "{foo}b") == b"a3"
        assert r.lrange("{foo}a", 0, -1) == [b"a1", b"a2"]
        assert r.lrange("{foo}b", 0, -1) == [b"a3", b"b1", b"b2", b"b3"]

    def test_cluster_sdiff(self, r):
        r.sadd("{foo}a", "1", "2", "3")
        assert r.sdiff("{foo}a", "{foo}b") == {b"1", b"2", b"3"}
        r.sadd("{foo}b", "2", "3")
        assert r.sdiff("{foo}a", "{foo}b") == {b"1"}

    def test_cluster_sdiffstore(self, r):
        r.sadd("{foo}a", "1", "2", "3")
        assert r.sdiffstore("{foo}c", "{foo}a", "{foo}b") == 3
        assert r.smembers("{foo}c") == {b"1", b"2", b"3"}
        r.sadd("{foo}b", "2", "3")
        assert r.sdiffstore("{foo}c", "{foo}a", "{foo}b") == 1
        assert r.smembers("{foo}c") == {b"1"}

    def test_cluster_sinter(self, r):
        r.sadd("{foo}a", "1", "2", "3")
        assert r.sinter("{foo}a", "{foo}b") == set()
        r.sadd("{foo}b", "2", "3")
        assert r.sinter("{foo}a", "{foo}b") == {b"2", b"3"}

    def test_cluster_sinterstore(self, r):
        r.sadd("{foo}a", "1", "2", "3")
        assert r.sinterstore("{foo}c", "{foo}a", "{foo}b") == 0
        assert r.smembers("{foo}c") == set()
        r.sadd("{foo}b", "2", "3")
        assert r.sinterstore("{foo}c", "{foo}a", "{foo}b") == 2
        assert r.smembers("{foo}c") == {b"2", b"3"}

    def test_cluster_smove(self, r):
        r.sadd("{foo}a", "a1", "a2")
        r.sadd("{foo}b", "b1", "b2")
        assert r.smove("{foo}a", "{foo}b", "a1")
        assert r.smembers("{foo}a") == {b"a2"}
        assert r.smembers("{foo}b") == {b"b1", b"b2", b"a1"}

    def test_cluster_sunion(self, r):
        r.sadd("{foo}a", "1", "2")
        r.sadd("{foo}b", "2", "3")
        assert r.sunion("{foo}a", "{foo}b") == {b"1", b"2", b"3"}

    def test_cluster_sunionstore(self, r):
        r.sadd("{foo}a", "1", "2")
        r.sadd("{foo}b", "2", "3")
        assert r.sunionstore("{foo}c", "{foo}a", "{foo}b") == 3
        assert r.smembers("{foo}c") == {b"1", b"2", b"3"}

    @skip_if_server_version_lt("6.2.0")
    def test_cluster_zdiff(self, r):
        r.zadd("{foo}a", {"a1": 1, "a2": 2, "a3": 3})
        r.zadd("{foo}b", {"a1": 1, "a2": 2})
        assert r.zdiff(["{foo}a", "{foo}b"]) == [b"a3"]
        assert r.zdiff(["{foo}a", "{foo}b"], withscores=True) == [b"a3", b"3"]

    @skip_if_server_version_lt("6.2.0")
    def test_cluster_zdiffstore(self, r):
        r.zadd("{foo}a", {"a1": 1, "a2": 2, "a3": 3})
        r.zadd("{foo}b", {"a1": 1, "a2": 2})
        assert r.zdiffstore("{foo}out", ["{foo}a", "{foo}b"])
        assert r.zrange("{foo}out", 0, -1) == [b"a3"]
        assert r.zrange("{foo}out", 0, -1, withscores=True) == [(b"a3", 3.0)]

    @skip_if_server_version_lt("6.2.0")
    def test_cluster_zinter(self, r):
        r.zadd("{foo}a", {"a1": 1, "a2": 2, "a3": 1})
        r.zadd("{foo}b", {"a1": 2, "a2": 2, "a3": 2})
        r.zadd("{foo}c", {"a1": 6, "a3": 5, "a4": 4})
        assert r.zinter(["{foo}a", "{foo}b", "{foo}c"]) == [b"a3", b"a1"]
        # invalid aggregation
        with pytest.raises(DataError):
            r.zinter(["{foo}a", "{foo}b", "{foo}c"], aggregate="foo", withscores=True)
        # aggregate with SUM
        assert r.zinter(["{foo}a", "{foo}b", "{foo}c"], withscores=True) == [
            (b"a3", 8),
            (b"a1", 9),
        ]
        # aggregate with MAX
        assert r.zinter(
            ["{foo}a", "{foo}b", "{foo}c"], aggregate="MAX", withscores=True
        ) == [(b"a3", 5), (b"a1", 6)]
        # aggregate with MIN
        assert r.zinter(
            ["{foo}a", "{foo}b", "{foo}c"], aggregate="MIN", withscores=True
        ) == [(b"a1", 1), (b"a3", 1)]
        # with weights
        assert r.zinter({"{foo}a": 1, "{foo}b": 2, "{foo}c": 3}, withscores=True) == [
            (b"a3", 20),
            (b"a1", 23),
        ]

    def test_cluster_zinterstore_sum(self, r):
        r.zadd("{foo}a", {"a1": 1, "a2": 1, "a3": 1})
        r.zadd("{foo}b", {"a1": 2, "a2": 2, "a3": 2})
        r.zadd("{foo}c", {"a1": 6, "a3": 5, "a4": 4})
        assert r.zinterstore("{foo}d", ["{foo}a", "{foo}b", "{foo}c"]) == 2
        assert r.zrange("{foo}d", 0, -1, withscores=True) == [(b"a3", 8), (b"a1", 9)]

    def test_cluster_zinterstore_max(self, r):
        r.zadd("{foo}a", {"a1": 1, "a2": 1, "a3": 1})
        r.zadd("{foo}b", {"a1": 2, "a2": 2, "a3": 2})
        r.zadd("{foo}c", {"a1": 6, "a3": 5, "a4": 4})
        assert (
            r.zinterstore("{foo}d", ["{foo}a", "{foo}b", "{foo}c"], aggregate="MAX")
            == 2
        )
        assert r.zrange("{foo}d", 0, -1, withscores=True) == [(b"a3", 5), (b"a1", 6)]

    def test_cluster_zinterstore_min(self, r):
        r.zadd("{foo}a", {"a1": 1, "a2": 2, "a3": 3})
        r.zadd("{foo}b", {"a1": 2, "a2": 3, "a3": 5})
        r.zadd("{foo}c", {"a1": 6, "a3": 5, "a4": 4})
        assert (
            r.zinterstore("{foo}d", ["{foo}a", "{foo}b", "{foo}c"], aggregate="MIN")
            == 2
        )
        assert r.zrange("{foo}d", 0, -1, withscores=True) == [(b"a1", 1), (b"a3", 3)]

    def test_cluster_zinterstore_with_weight(self, r):
        r.zadd("{foo}a", {"a1": 1, "a2": 1, "a3": 1})
        r.zadd("{foo}b", {"a1": 2, "a2": 2, "a3": 2})
        r.zadd("{foo}c", {"a1": 6, "a3": 5, "a4": 4})
        assert r.zinterstore("{foo}d", {"{foo}a": 1, "{foo}b": 2, "{foo}c": 3}) == 2
        assert r.zrange("{foo}d", 0, -1, withscores=True) == [(b"a3", 20), (b"a1", 23)]

    @skip_if_server_version_lt("4.9.0")
    def test_cluster_bzpopmax(self, r):
        r.zadd("{foo}a", {"a1": 1, "a2": 2})
        r.zadd("{foo}b", {"b1": 10, "b2": 20})
        assert r.bzpopmax(["{foo}b", "{foo}a"], timeout=1) == (b"{foo}b", b"b2", 20)
        assert r.bzpopmax(["{foo}b", "{foo}a"], timeout=1) == (b"{foo}b", b"b1", 10)
        assert r.bzpopmax(["{foo}b", "{foo}a"], timeout=1) == (b"{foo}a", b"a2", 2)
        assert r.bzpopmax(["{foo}b", "{foo}a"], timeout=1) == (b"{foo}a", b"a1", 1)
        assert r.bzpopmax(["{foo}b", "{foo}a"], timeout=1) is None
        r.zadd("{foo}c", {"c1": 100})
        assert r.bzpopmax("{foo}c", timeout=1) == (b"{foo}c", b"c1", 100)

    @skip_if_server_version_lt("4.9.0")
    def test_cluster_bzpopmin(self, r):
        r.zadd("{foo}a", {"a1": 1, "a2": 2})
        r.zadd("{foo}b", {"b1": 10, "b2": 20})
        assert r.bzpopmin(["{foo}b", "{foo}a"], timeout=1) == (b"{foo}b", b"b1", 10)
        assert r.bzpopmin(["{foo}b", "{foo}a"], timeout=1) == (b"{foo}b", b"b2", 20)
        assert r.bzpopmin(["{foo}b", "{foo}a"], timeout=1) == (b"{foo}a", b"a1", 1)
        assert r.bzpopmin(["{foo}b", "{foo}a"], timeout=1) == (b"{foo}a", b"a2", 2)
        assert r.bzpopmin(["{foo}b", "{foo}a"], timeout=1) is None
        r.zadd("{foo}c", {"c1": 100})
        assert r.bzpopmin("{foo}c", timeout=1) == (b"{foo}c", b"c1", 100)

    @skip_if_server_version_lt("6.2.0")
    def test_cluster_zrangestore(self, r):
        r.zadd("{foo}a", {"a1": 1, "a2": 2, "a3": 3})
        assert r.zrangestore("{foo}b", "{foo}a", 0, 1)
        assert r.zrange("{foo}b", 0, -1) == [b"a1", b"a2"]
        assert r.zrangestore("{foo}b", "{foo}a", 1, 2)
        assert r.zrange("{foo}b", 0, -1) == [b"a2", b"a3"]
        assert r.zrange("{foo}b", 0, -1, withscores=True) == [(b"a2", 2), (b"a3", 3)]
        # reversed order
        assert r.zrangestore("{foo}b", "{foo}a", 1, 2, desc=True)
        assert r.zrange("{foo}b", 0, -1) == [b"a1", b"a2"]
        # by score
        assert r.zrangestore(
            "{foo}b", "{foo}a", 2, 1, byscore=True, offset=0, num=1, desc=True
        )
        assert r.zrange("{foo}b", 0, -1) == [b"a2"]
        # by lex
        assert r.zrangestore(
            "{foo}b", "{foo}a", "[a2", "(a3", bylex=True, offset=0, num=1
        )
        assert r.zrange("{foo}b", 0, -1) == [b"a2"]

    @skip_if_server_version_lt("6.2.0")
    def test_cluster_zunion(self, r):
        r.zadd("{foo}a", {"a1": 1, "a2": 1, "a3": 1})
        r.zadd("{foo}b", {"a1": 2, "a2": 2, "a3": 2})
        r.zadd("{foo}c", {"a1": 6, "a3": 5, "a4": 4})
        # sum
        assert r.zunion(["{foo}a", "{foo}b", "{foo}c"]) == [b"a2", b"a4", b"a3", b"a1"]
        assert r.zunion(["{foo}a", "{foo}b", "{foo}c"], withscores=True) == [
            (b"a2", 3),
            (b"a4", 4),
            (b"a3", 8),
            (b"a1", 9),
        ]
        # max
        assert r.zunion(
            ["{foo}a", "{foo}b", "{foo}c"], aggregate="MAX", withscores=True
        ) == [(b"a2", 2), (b"a4", 4), (b"a3", 5), (b"a1", 6)]
        # min
        assert r.zunion(
            ["{foo}a", "{foo}b", "{foo}c"], aggregate="MIN", withscores=True
        ) == [(b"a1", 1), (b"a2", 1), (b"a3", 1), (b"a4", 4)]
        # with weight
        assert r.zunion({"{foo}a": 1, "{foo}b": 2, "{foo}c": 3}, withscores=True) == [
            (b"a2", 5),
            (b"a4", 12),
            (b"a3", 20),
            (b"a1", 23),
        ]

    def test_cluster_zunionstore_sum(self, r):
        r.zadd("{foo}a", {"a1": 1, "a2": 1, "a3": 1})
        r.zadd("{foo}b", {"a1": 2, "a2": 2, "a3": 2})
        r.zadd("{foo}c", {"a1": 6, "a3": 5, "a4": 4})
        assert r.zunionstore("{foo}d", ["{foo}a", "{foo}b", "{foo}c"]) == 4
        assert r.zrange("{foo}d", 0, -1, withscores=True) == [
            (b"a2", 3),
            (b"a4", 4),
            (b"a3", 8),
            (b"a1", 9),
        ]

    def test_cluster_zunionstore_max(self, r):
        r.zadd("{foo}a", {"a1": 1, "a2": 1, "a3": 1})
        r.zadd("{foo}b", {"a1": 2, "a2": 2, "a3": 2})
        r.zadd("{foo}c", {"a1": 6, "a3": 5, "a4": 4})
        assert (
            r.zunionstore("{foo}d", ["{foo}a", "{foo}b", "{foo}c"], aggregate="MAX")
            == 4
        )
        assert r.zrange("{foo}d", 0, -1, withscores=True) == [
            (b"a2", 2),
            (b"a4", 4),
            (b"a3", 5),
            (b"a1", 6),
        ]

    def test_cluster_zunionstore_min(self, r):
        r.zadd("{foo}a", {"a1": 1, "a2": 2, "a3": 3})
        r.zadd("{foo}b", {"a1": 2, "a2": 2, "a3": 4})
        r.zadd("{foo}c", {"a1": 6, "a3": 5, "a4": 4})
        assert (
            r.zunionstore("{foo}d", ["{foo}a", "{foo}b", "{foo}c"], aggregate="MIN")
            == 4
        )
        assert r.zrange("{foo}d", 0, -1, withscores=True) == [
            (b"a1", 1),
            (b"a2", 2),
            (b"a3", 3),
            (b"a4", 4),
        ]

    def test_cluster_zunionstore_with_weight(self, r):
        r.zadd("{foo}a", {"a1": 1, "a2": 1, "a3": 1})
        r.zadd("{foo}b", {"a1": 2, "a2": 2, "a3": 2})
        r.zadd("{foo}c", {"a1": 6, "a3": 5, "a4": 4})
        assert r.zunionstore("{foo}d", {"{foo}a": 1, "{foo}b": 2, "{foo}c": 3}) == 4
        assert r.zrange("{foo}d", 0, -1, withscores=True) == [
            (b"a2", 5),
            (b"a4", 12),
            (b"a3", 20),
            (b"a1", 23),
        ]

    @skip_if_server_version_lt("2.8.9")
    def test_cluster_pfcount(self, r):
        members = {b"1", b"2", b"3"}
        r.pfadd("{foo}a", *members)
        assert r.pfcount("{foo}a") == len(members)
        members_b = {b"2", b"3", b"4"}
        r.pfadd("{foo}b", *members_b)
        assert r.pfcount("{foo}b") == len(members_b)
        assert r.pfcount("{foo}a", "{foo}b") == len(members_b.union(members))

    @skip_if_server_version_lt("2.8.9")
    def test_cluster_pfmerge(self, r):
        mema = {b"1", b"2", b"3"}
        memb = {b"2", b"3", b"4"}
        memc = {b"5", b"6", b"7"}
        r.pfadd("{foo}a", *mema)
        r.pfadd("{foo}b", *memb)
        r.pfadd("{foo}c", *memc)
        r.pfmerge("{foo}d", "{foo}c", "{foo}a")
        assert r.pfcount("{foo}d") == 6
        r.pfmerge("{foo}d", "{foo}b")
        assert r.pfcount("{foo}d") == 7

    def test_cluster_sort_store(self, r):
        r.rpush("{foo}a", "2", "3", "1")
        assert r.sort("{foo}a", store="{foo}sorted_values") == 3
        assert r.lrange("{foo}sorted_values", 0, -1) == [b"1", b"2", b"3"]

    # GEO COMMANDS
    @skip_if_server_version_lt("6.2.0")
    def test_cluster_geosearchstore(self, r):
        values = (2.1909389952632, 41.433791470673, "place1") + (
            2.1873744593677,
            41.406342043777,
            "place2",
        )

        r.geoadd("{foo}barcelona", values)
        r.geosearchstore(
            "{foo}places_barcelona",
            "{foo}barcelona",
            longitude=2.191,
            latitude=41.433,
            radius=1000,
        )
        assert r.zrange("{foo}places_barcelona", 0, -1) == [b"place1"]

    @skip_unless_arch_bits(64)
    @skip_if_server_version_lt("6.2.0")
    def test_geosearchstore_dist(self, r):
        values = (2.1909389952632, 41.433791470673, "place1") + (
            2.1873744593677,
            41.406342043777,
            "place2",
        )

        r.geoadd("{foo}barcelona", values)
        r.geosearchstore(
            "{foo}places_barcelona",
            "{foo}barcelona",
            longitude=2.191,
            latitude=41.433,
            radius=1000,
            storedist=True,
        )
        # instead of save the geo score, the distance is saved.
        assert r.zscore("{foo}places_barcelona", "place1") == 88.05060698409301

    @skip_if_server_version_lt("3.2.0")
    def test_cluster_georadius_store(self, r):
        values = (2.1909389952632, 41.433791470673, "place1") + (
            2.1873744593677,
            41.406342043777,
            "place2",
        )

        r.geoadd("{foo}barcelona", values)
        r.georadius(
            "{foo}barcelona", 2.191, 41.433, 1000, store="{foo}places_barcelona"
        )
        assert r.zrange("{foo}places_barcelona", 0, -1) == [b"place1"]

    @skip_unless_arch_bits(64)
    @skip_if_server_version_lt("3.2.0")
    def test_cluster_georadius_store_dist(self, r):
        values = (2.1909389952632, 41.433791470673, "place1") + (
            2.1873744593677,
            41.406342043777,
            "place2",
        )

        r.geoadd("{foo}barcelona", values)
        r.georadius(
            "{foo}barcelona", 2.191, 41.433, 1000, store_dist="{foo}places_barcelona"
        )
        # instead of save the geo score, the distance is saved.
        assert r.zscore("{foo}places_barcelona", "place1") == 88.05060698409301

    def test_cluster_dbsize(self, r):
        d = {"a": b"1", "b": b"2", "c": b"3", "d": b"4"}
        assert r.mset_nonatomic(d)
        assert r.dbsize(target_nodes="primaries") == len(d)

    def test_cluster_keys(self, r):
        assert r.keys() == []
        keys_with_underscores = {b"test_a", b"test_b"}
        keys = keys_with_underscores.union({b"testc"})
        for key in keys:
            r[key] = 1
        assert (
            set(r.keys(pattern="test_*", target_nodes="primaries"))
            == keys_with_underscores
        )
        assert set(r.keys(pattern="test*", target_nodes="primaries")) == keys

    # SCAN COMMANDS
    @skip_if_server_version_lt("2.8.0")
    def test_cluster_scan(self, r):
        r.set("a", 1)
        r.set("b", 2)
        r.set("c", 3)

        for target_nodes, nodes in zip(
            ["primaries", "replicas"], [r.get_primaries(), r.get_replicas()]
        ):
            cursors, keys = r.scan(target_nodes=target_nodes)
            assert sorted(keys) == [b"a", b"b", b"c"]
            assert sorted(cursors.keys()) == sorted(node.name for node in nodes)
            assert all(cursor == 0 for cursor in cursors.values())

            cursors, keys = r.scan(match="a*", target_nodes=target_nodes)
            assert sorted(keys) == [b"a"]
            assert sorted(cursors.keys()) == sorted(node.name for node in nodes)
            assert all(cursor == 0 for cursor in cursors.values())

    @skip_if_server_version_lt("6.0.0")
    def test_cluster_scan_type(self, r):
        r.sadd("a-set", 1)
        r.sadd("b-set", 1)
        r.sadd("c-set", 1)
        r.hset("a-hash", "foo", 2)
        r.lpush("a-list", "aux", 3)

        for target_nodes, nodes in zip(
            ["primaries", "replicas"], [r.get_primaries(), r.get_replicas()]
        ):
            cursors, keys = r.scan(_type="SET", target_nodes=target_nodes)
            assert sorted(keys) == [b"a-set", b"b-set", b"c-set"]
            assert sorted(cursors.keys()) == sorted(node.name for node in nodes)
            assert all(cursor == 0 for cursor in cursors.values())

            cursors, keys = r.scan(_type="SET", match="a*", target_nodes=target_nodes)
            assert sorted(keys) == [b"a-set"]
            assert sorted(cursors.keys()) == sorted(node.name for node in nodes)
            assert all(cursor == 0 for cursor in cursors.values())

    @skip_if_server_version_lt("2.8.0")
    def test_cluster_scan_iter(self, r):
        keys_all = []
        keys_1 = []
        for i in range(100):
            s = str(i)
            r.set(s, 1)
            keys_all.append(s.encode("utf-8"))
            if s.startswith("1"):
                keys_1.append(s.encode("utf-8"))
        keys_all.sort()
        keys_1.sort()

        for target_nodes in ["primaries", "replicas"]:
            keys = r.scan_iter(target_nodes=target_nodes)
            assert sorted(keys) == keys_all

            keys = r.scan_iter(match="1*", target_nodes=target_nodes)
            assert sorted(keys) == keys_1

    def test_cluster_randomkey(self, r):
        node = r.get_node_from_key("{foo}")
        assert r.randomkey(target_nodes=node) is None
        for key in ("{foo}a", "{foo}b", "{foo}c"):
            r[key] = 1
        assert r.randomkey(target_nodes=node) in (b"{foo}a", b"{foo}b", b"{foo}c")

    @skip_if_server_version_lt("6.0.0")
    @skip_if_redis_enterprise()
    def test_acl_log(self, r, request):
        key = "{cache}:"
        node = r.get_node_from_key(key)
        username = "redis-py-user"

        def teardown():
            r.acl_deluser(username, target_nodes="primaries")

        request.addfinalizer(teardown)
        r.acl_setuser(
            username,
            enabled=True,
            reset=True,
            commands=["+get", "+set", "+select", "+cluster", "+command", "+info"],
            keys=["{cache}:*"],
            nopass=True,
            target_nodes="primaries",
        )
        r.acl_log_reset(target_nodes=node)

        user_client = _get_client(
            RedisCluster, request, flushdb=False, username=username
        )

        # Valid operation and key
        assert user_client.set("{cache}:0", 1)
        assert user_client.get("{cache}:0") == b"1"

        # Invalid key
        with pytest.raises(NoPermissionError):
            user_client.get("{cache}violated_cache:0")

        # Invalid operation
        with pytest.raises(NoPermissionError):
            user_client.hset("{cache}:0", "hkey", "hval")

        assert isinstance(r.acl_log(target_nodes=node), list)
        assert len(r.acl_log(target_nodes=node)) == 2
        assert len(r.acl_log(count=1, target_nodes=node)) == 1
        assert isinstance(r.acl_log(target_nodes=node)[0], dict)
        assert "client-info" in r.acl_log(count=1, target_nodes=node)[0]
        assert r.acl_log_reset(target_nodes=node)


@pytest.mark.onlycluster
class TestNodesManager:
    """
    Tests for the NodesManager class
    """

    def test_load_balancer(self, r):
        n_manager = r.nodes_manager
        lb = n_manager.read_load_balancer
        slot_1 = 1257
        slot_2 = 8975
        node_1 = ClusterNode(default_host, 6379, PRIMARY)
        node_2 = ClusterNode(default_host, 6378, REPLICA)
        node_3 = ClusterNode(default_host, 6377, REPLICA)
        node_4 = ClusterNode(default_host, 6376, PRIMARY)
        node_5 = ClusterNode(default_host, 6375, REPLICA)
        n_manager.slots_cache = {
            slot_1: [node_1, node_2, node_3],
            slot_2: [node_4, node_5],
        }
        primary1_name = n_manager.slots_cache[slot_1][0].name
        primary2_name = n_manager.slots_cache[slot_2][0].name
        list1_size = len(n_manager.slots_cache[slot_1])
        list2_size = len(n_manager.slots_cache[slot_2])
        # slot 1
        assert lb.get_server_index(primary1_name, list1_size) == 0
        assert lb.get_server_index(primary1_name, list1_size) == 1
        assert lb.get_server_index(primary1_name, list1_size) == 2
        assert lb.get_server_index(primary1_name, list1_size) == 0
        # slot 2
        assert lb.get_server_index(primary2_name, list2_size) == 0
        assert lb.get_server_index(primary2_name, list2_size) == 1
        assert lb.get_server_index(primary2_name, list2_size) == 0

        lb.reset()
        assert lb.get_server_index(primary1_name, list1_size) == 0
        assert lb.get_server_index(primary2_name, list2_size) == 0

    def test_init_slots_cache_not_all_slots_covered(self):
        """
        Test that if not all slots are covered it should raise an exception
        """
        # Missing slot 5460
        cluster_slots = [
            [0, 5459, ["127.0.0.1", 7000], ["127.0.0.1", 7003]],
            [5461, 10922, ["127.0.0.1", 7001], ["127.0.0.1", 7004]],
            [10923, 16383, ["127.0.0.1", 7002], ["127.0.0.1", 7005]],
        ]
        with pytest.raises(RedisClusterException) as ex:
            get_mocked_redis_client(
                host=default_host,
                port=default_port,
                cluster_slots=cluster_slots,
                require_full_coverage=True,
            )
        assert str(ex.value).startswith(
            "All slots are not covered after query all startup_nodes."
        )

    def test_init_slots_cache_not_require_full_coverage_success(self):
        """
        When require_full_coverage is set to False and not all slots are
        covered the cluster client initialization should succeed
        """
        # Missing slot 5460
        cluster_slots = [
            [0, 5459, ["127.0.0.1", 7000], ["127.0.0.1", 7003]],
            [5461, 10922, ["127.0.0.1", 7001], ["127.0.0.1", 7004]],
            [10923, 16383, ["127.0.0.1", 7002], ["127.0.0.1", 7005]],
        ]

        rc = get_mocked_redis_client(
            host=default_host,
            port=default_port,
            cluster_slots=cluster_slots,
            require_full_coverage=False,
        )

        assert 5460 not in rc.nodes_manager.slots_cache

    def test_init_slots_cache(self):
        """
        Test that slots cache can in initialized and all slots are covered
        """
        good_slots_resp = [
            [0, 5460, ["127.0.0.1", 7000], ["127.0.0.2", 7003]],
            [5461, 10922, ["127.0.0.1", 7001], ["127.0.0.2", 7004]],
            [10923, 16383, ["127.0.0.1", 7002], ["127.0.0.2", 7005]],
        ]

        rc = get_mocked_redis_client(
            host=default_host, port=default_port, cluster_slots=good_slots_resp
        )
        n_manager = rc.nodes_manager
        assert len(n_manager.slots_cache) == REDIS_CLUSTER_HASH_SLOTS
        for slot_info in good_slots_resp:
            all_hosts = ["127.0.0.1", "127.0.0.2"]
            all_ports = [7000, 7001, 7002, 7003, 7004, 7005]
            slot_start = slot_info[0]
            slot_end = slot_info[1]
            for i in range(slot_start, slot_end + 1):
                assert len(n_manager.slots_cache[i]) == len(slot_info[2:])
                assert n_manager.slots_cache[i][0].host in all_hosts
                assert n_manager.slots_cache[i][1].host in all_hosts
                assert n_manager.slots_cache[i][0].port in all_ports
                assert n_manager.slots_cache[i][1].port in all_ports

        assert len(n_manager.nodes_cache) == 6

    def test_init_slots_cache_cluster_mode_disabled(self):
        """
        Test that creating a RedisCluster failes if one of the startup nodes
        has cluster mode disabled
        """
        with pytest.raises(RedisClusterException) as e:
            get_mocked_redis_client(
                host=default_host, port=default_port, cluster_enabled=False
            )
            assert "Cluster mode is not enabled on this node" in str(e.value)

    def test_empty_startup_nodes(self):
        """
        It should not be possible to create a node manager with no nodes
        specified
        """
        with pytest.raises(RedisClusterException):
            NodesManager([])

    def test_wrong_startup_nodes_type(self):
        """
        If something other then a list type itteratable is provided it should
        fail
        """
        with pytest.raises(RedisClusterException):
            NodesManager({})

    def test_init_slots_cache_slots_collision(self, request):
        """
        Test that if 2 nodes do not agree on the same slots setup it should
        raise an error. In this test both nodes will say that the first
        slots block should be bound to different servers.
        """
        with patch.object(NodesManager, "create_redis_node") as create_redis_node:

            def create_mocked_redis_node(host, port, **kwargs):
                """
                Helper function to return custom slots cache data from
                different redis nodes
                """
                if port == 7000:
                    result = [
                        [
                            0,
                            5460,
                            ["127.0.0.1", 7000],
                            ["127.0.0.1", 7003],
                        ],
                        [
                            5461,
                            10922,
                            ["127.0.0.1", 7001],
                            ["127.0.0.1", 7004],
                        ],
                    ]

                elif port == 7001:
                    result = [
                        [
                            0,
                            5460,
                            ["127.0.0.1", 7001],
                            ["127.0.0.1", 7003],
                        ],
                        [
                            5461,
                            10922,
                            ["127.0.0.1", 7000],
                            ["127.0.0.1", 7004],
                        ],
                    ]
                else:
                    result = []

                r_node = Redis(host=host, port=port)

                orig_execute_command = r_node.execute_command

                def execute_command(*args, **kwargs):
                    if args[0] == "CLUSTER SLOTS":
                        return result
                    elif args[0] == "INFO":
                        return {"cluster_enabled": True}
                    elif args[1] == "cluster-require-full-coverage":
                        return {"cluster-require-full-coverage": "yes"}
                    else:
                        return orig_execute_command(*args, **kwargs)

                r_node.execute_command = execute_command
                return r_node

            create_redis_node.side_effect = create_mocked_redis_node

            with pytest.raises(RedisClusterException) as ex:
                node_1 = ClusterNode("127.0.0.1", 7000)
                node_2 = ClusterNode("127.0.0.1", 7001)
                RedisCluster(startup_nodes=[node_1, node_2])
            assert str(ex.value).startswith(
                "startup_nodes could not agree on a valid slots cache"
            ), str(ex.value)

    def test_cluster_one_instance(self):
        """
        If the cluster exists of only 1 node then there is some hacks that must
        be validated they work.
        """
        node = ClusterNode(default_host, default_port)
        cluster_slots = [[0, 16383, ["", default_port]]]
        rc = get_mocked_redis_client(startup_nodes=[node], cluster_slots=cluster_slots)

        n = rc.nodes_manager
        assert len(n.nodes_cache) == 1
        n_node = rc.get_node(node_name=node.name)
        assert n_node is not None
        assert n_node == node
        assert n_node.server_type == PRIMARY
        assert len(n.slots_cache) == REDIS_CLUSTER_HASH_SLOTS
        for i in range(0, REDIS_CLUSTER_HASH_SLOTS):
            assert n.slots_cache[i] == [n_node]

    def test_init_with_down_node(self):
        """
        If I can't connect to one of the nodes, everything should still work.
        But if I can't connect to any of the nodes, exception should be thrown.
        """
        with patch.object(NodesManager, "create_redis_node") as create_redis_node:

            def create_mocked_redis_node(host, port, **kwargs):
                if port == 7000:
                    raise ConnectionError("mock connection error for 7000")

                r_node = Redis(host=host, port=port, decode_responses=True)

                def execute_command(*args, **kwargs):
                    if args[0] == "CLUSTER SLOTS":
                        return [
                            [
                                0,
                                8191,
                                ["127.0.0.1", 7001, "node_1"],
                            ],
                            [
                                8192,
                                16383,
                                ["127.0.0.1", 7002, "node_2"],
                            ],
                        ]
                    elif args[0] == "INFO":
                        return {"cluster_enabled": True}
                    elif args[1] == "cluster-require-full-coverage":
                        return {"cluster-require-full-coverage": "yes"}

                r_node.execute_command = execute_command

                return r_node

            create_redis_node.side_effect = create_mocked_redis_node

            node_1 = ClusterNode("127.0.0.1", 7000)
            node_2 = ClusterNode("127.0.0.1", 7001)

            # If all startup nodes fail to connect, connection error should be
            # thrown
            with pytest.raises(RedisClusterException) as e:
                RedisCluster(startup_nodes=[node_1])
            assert "Redis Cluster cannot be connected" in str(e.value)

            with patch.object(
                CommandsParser, "initialize", autospec=True
            ) as cmd_parser_initialize:

                def cmd_init_mock(self, r):
                    self.commands = {
                        "get": {
                            "name": "get",
                            "arity": 2,
                            "flags": ["readonly", "fast"],
                            "first_key_pos": 1,
                            "last_key_pos": 1,
                            "step_count": 1,
                        }
                    }

                cmd_parser_initialize.side_effect = cmd_init_mock
                # When at least one startup node is reachable, the cluster
                # initialization should succeeds
                rc = RedisCluster(startup_nodes=[node_1, node_2])
                assert rc.get_node(host=default_host, port=7001) is not None
                assert rc.get_node(host=default_host, port=7002) is not None


@pytest.mark.onlycluster
class TestClusterPubSubObject:
    """
    Tests for the ClusterPubSub class
    """

    def test_init_pubsub_with_host_and_port(self, r):
        """
        Test creation of pubsub instance with passed host and port
        """
        node = r.get_default_node()
        p = r.pubsub(host=node.host, port=node.port)
        assert p.get_pubsub_node() == node

    def test_init_pubsub_with_node(self, r):
        """
        Test creation of pubsub instance with passed node
        """
        node = r.get_default_node()
        p = r.pubsub(node=node)
        assert p.get_pubsub_node() == node

    def test_init_pubusub_without_specifying_node(self, r):
        """
        Test creation of pubsub instance without specifying a node. The node
        should be determined based on the keyslot of the first command
        execution.
        """
        channel_name = "foo"
        node = r.get_node_from_key(channel_name)
        p = r.pubsub()
        assert p.get_pubsub_node() is None
        p.subscribe(channel_name)
        assert p.get_pubsub_node() == node

    def test_init_pubsub_with_a_non_existent_node(self, r):
        """
        Test creation of pubsub instance with node that doesn't exists in the
        cluster. RedisClusterException should be raised.
        """
        node = ClusterNode("1.1.1.1", 1111)
        with pytest.raises(RedisClusterException):
            r.pubsub(node)

    def test_init_pubsub_with_a_non_existent_host_port(self, r):
        """
        Test creation of pubsub instance with host and port that don't belong
        to a node in the cluster.
        RedisClusterException should be raised.
        """
        with pytest.raises(RedisClusterException):
            r.pubsub(host="1.1.1.1", port=1111)

    def test_init_pubsub_host_or_port(self, r):
        """
        Test creation of pubsub instance with host but without port, and vice
        versa. DataError should be raised.
        """
        with pytest.raises(DataError):
            r.pubsub(host="localhost")

        with pytest.raises(DataError):
            r.pubsub(port=16379)

    def test_get_redis_connection(self, r):
        """
        Test that get_redis_connection() returns the redis connection of the
        set pubsub node
        """
        node = r.get_default_node()
        p = r.pubsub(node=node)
        assert p.get_redis_connection() == node.redis_connection


@pytest.mark.onlycluster
class TestClusterPipeline:
    """
    Tests for the ClusterPipeline class
    """

    def test_blocked_methods(self, r):
        """
        Currently some method calls on a Cluster pipeline
        is blocked when using in cluster mode.
        They maybe implemented in the future.
        """
        pipe = r.pipeline()
        with pytest.raises(RedisClusterException):
            pipe.multi()

        with pytest.raises(RedisClusterException):
            pipe.immediate_execute_command()

        with pytest.raises(RedisClusterException):
            pipe._execute_transaction(None, None, None)

        with pytest.raises(RedisClusterException):
            pipe.load_scripts()

        with pytest.raises(RedisClusterException):
            pipe.watch()

        with pytest.raises(RedisClusterException):
            pipe.unwatch()

        with pytest.raises(RedisClusterException):
            pipe.script_load_for_pipeline(None)

        with pytest.raises(RedisClusterException):
            pipe.eval()

    def test_blocked_arguments(self, r):
        """
        Currently some arguments is blocked when using in cluster mode.
        They maybe implemented in the future.
        """
        with pytest.raises(RedisClusterException) as ex:
            r.pipeline(transaction=True)

        assert (
            str(ex.value).startswith("transaction is deprecated in cluster mode")
            is True
        )

        with pytest.raises(RedisClusterException) as ex:
            r.pipeline(shard_hint=True)

        assert (
            str(ex.value).startswith("shard_hint is deprecated in cluster mode") is True
        )

    def test_redis_cluster_pipeline(self, r):
        """
        Test that we can use a pipeline with the RedisCluster class
        """
        with r.pipeline() as pipe:
            pipe.set("foo", "bar")
            pipe.get("foo")
            assert pipe.execute() == [True, b"bar"]

    def test_mget_disabled(self, r):
        """
        Test that mget is disabled for ClusterPipeline
        """
        with r.pipeline() as pipe:
            with pytest.raises(RedisClusterException):
                pipe.mget(["a"])

    def test_mset_disabled(self, r):
        """
        Test that mset is disabled for ClusterPipeline
        """
        with r.pipeline() as pipe:
            with pytest.raises(RedisClusterException):
                pipe.mset({"a": 1, "b": 2})

    def test_rename_disabled(self, r):
        """
        Test that rename is disabled for ClusterPipeline
        """
        with r.pipeline(transaction=False) as pipe:
            with pytest.raises(RedisClusterException):
                pipe.rename("a", "b")

    def test_renamenx_disabled(self, r):
        """
        Test that renamenx is disabled for ClusterPipeline
        """
        with r.pipeline(transaction=False) as pipe:
            with pytest.raises(RedisClusterException):
                pipe.renamenx("a", "b")

    def test_delete_single(self, r):
        """
        Test a single delete operation
        """
        r["a"] = 1
        with r.pipeline(transaction=False) as pipe:
            pipe.delete("a")
            assert pipe.execute() == [1]

    def test_multi_delete_unsupported(self, r):
        """
        Test that multi delete operation is unsupported
        """
        with r.pipeline(transaction=False) as pipe:
            r["a"] = 1
            r["b"] = 2
            with pytest.raises(RedisClusterException):
                pipe.delete("a", "b")

    def test_brpoplpush_disabled(self, r):
        """
        Test that brpoplpush is disabled for ClusterPipeline
        """
        with r.pipeline(transaction=False) as pipe:
            with pytest.raises(RedisClusterException):
                pipe.brpoplpush()

    def test_rpoplpush_disabled(self, r):
        """
        Test that rpoplpush is disabled for ClusterPipeline
        """
        with r.pipeline(transaction=False) as pipe:
            with pytest.raises(RedisClusterException):
                pipe.rpoplpush()

    def test_sort_disabled(self, r):
        """
        Test that sort is disabled for ClusterPipeline
        """
        with r.pipeline(transaction=False) as pipe:
            with pytest.raises(RedisClusterException):
                pipe.sort()

    def test_sdiff_disabled(self, r):
        """
        Test that sdiff is disabled for ClusterPipeline
        """
        with r.pipeline(transaction=False) as pipe:
            with pytest.raises(RedisClusterException):
                pipe.sdiff()

    def test_sdiffstore_disabled(self, r):
        """
        Test that sdiffstore is disabled for ClusterPipeline
        """
        with r.pipeline(transaction=False) as pipe:
            with pytest.raises(RedisClusterException):
                pipe.sdiffstore()

    def test_sinter_disabled(self, r):
        """
        Test that sinter is disabled for ClusterPipeline
        """
        with r.pipeline(transaction=False) as pipe:
            with pytest.raises(RedisClusterException):
                pipe.sinter()

    def test_sinterstore_disabled(self, r):
        """
        Test that sinterstore is disabled for ClusterPipeline
        """
        with r.pipeline(transaction=False) as pipe:
            with pytest.raises(RedisClusterException):
                pipe.sinterstore()

    def test_smove_disabled(self, r):
        """
        Test that move is disabled for ClusterPipeline
        """
        with r.pipeline(transaction=False) as pipe:
            with pytest.raises(RedisClusterException):
                pipe.smove()

    def test_sunion_disabled(self, r):
        """
        Test that sunion is disabled for ClusterPipeline
        """
        with r.pipeline(transaction=False) as pipe:
            with pytest.raises(RedisClusterException):
                pipe.sunion()

    def test_sunionstore_disabled(self, r):
        """
        Test that sunionstore is disabled for ClusterPipeline
        """
        with r.pipeline(transaction=False) as pipe:
            with pytest.raises(RedisClusterException):
                pipe.sunionstore()

    def test_spfmerge_disabled(self, r):
        """
        Test that spfmerge is disabled for ClusterPipeline
        """
        with r.pipeline(transaction=False) as pipe:
            with pytest.raises(RedisClusterException):
                pipe.pfmerge()

    def test_multi_key_operation_with_a_single_slot(self, r):
        """
        Test multi key operation with a single slot
        """
        pipe = r.pipeline(transaction=False)
        pipe.set("a{foo}", 1)
        pipe.set("b{foo}", 2)
        pipe.set("c{foo}", 3)
        pipe.get("a{foo}")
        pipe.get("b{foo}")
        pipe.get("c{foo}")

        res = pipe.execute()
        assert res == [True, True, True, b"1", b"2", b"3"]

    def test_multi_key_operation_with_multi_slots(self, r):
        """
        Test multi key operation with more than one slot
        """
        pipe = r.pipeline(transaction=False)
        pipe.set("a{foo}", 1)
        pipe.set("b{foo}", 2)
        pipe.set("c{foo}", 3)
        pipe.set("bar", 4)
        pipe.set("bazz", 5)
        pipe.get("a{foo}")
        pipe.get("b{foo}")
        pipe.get("c{foo}")
        pipe.get("bar")
        pipe.get("bazz")
        res = pipe.execute()
        assert res == [True, True, True, True, True, b"1", b"2", b"3", b"4", b"5"]

    def test_connection_error_not_raised(self, r):
        """
        Test that the pipeline doesn't raise an error on connection error when
        raise_on_error=False
        """
        key = "foo"
        node = r.get_node_from_key(key, False)

        def raise_connection_error():
            e = ConnectionError("error")
            return e

        with r.pipeline() as pipe:
            mock_node_resp_func(node, raise_connection_error)
            res = pipe.get(key).get(key).execute(raise_on_error=False)
            assert node.redis_connection.connection.read_response.called
            assert isinstance(res[0], ConnectionError)

    def test_connection_error_raised(self, r):
        """
        Test that the pipeline raises an error on connection error when
        raise_on_error=True
        """
        key = "foo"
        node = r.get_node_from_key(key, False)

        def raise_connection_error():
            e = ConnectionError("error")
            return e

        with r.pipeline() as pipe:
            mock_node_resp_func(node, raise_connection_error)
            with pytest.raises(ConnectionError):
                pipe.get(key).get(key).execute(raise_on_error=True)

    def test_asking_error(self, r):
        """
        Test redirection on ASK error
        """
        key = "foo"
        first_node = r.get_node_from_key(key, False)
        ask_node = None
        for node in r.get_nodes():
            if node != first_node:
                ask_node = node
                break
        if ask_node is None:
            warnings.warn("skipping this test since the cluster has only one " "node")
            return
        ask_msg = f"{r.keyslot(key)} {ask_node.host}:{ask_node.port}"

        def raise_ask_error():
            raise AskError(ask_msg)

        with r.pipeline() as pipe:
            mock_node_resp_func(first_node, raise_ask_error)
            mock_node_resp(ask_node, "MOCK_OK")
            res = pipe.get(key).execute()
            assert first_node.redis_connection.connection.read_response.called
            assert ask_node.redis_connection.connection.read_response.called
            assert res == ["MOCK_OK"]

    def test_empty_stack(self, r):
        """
        If pipeline is executed with no commands it should
        return a empty list.
        """
        p = r.pipeline()
        result = p.execute()
        assert result == []


@pytest.mark.onlycluster
class TestReadOnlyPipeline:
    """
    Tests for ClusterPipeline class in readonly mode
    """

    def test_pipeline_readonly(self, r):
        """
        On readonly mode, we supports get related stuff only.
        """
        r.readonly(target_nodes="all")
        r.set("foo71", "a1")  # we assume this key is set on 127.0.0.1:7001
        r.zadd("foo88", {"z1": 1})  # we assume this key is set on 127.0.0.1:7002
        r.zadd("foo88", {"z2": 4})

        with r.pipeline() as readonly_pipe:
            readonly_pipe.get("foo71").zrange("foo88", 0, 5, withscores=True)
            assert readonly_pipe.execute() == [
                b"a1",
                [(b"z1", 1.0), (b"z2", 4)],
            ]

    def test_moved_redirection_on_slave_with_default(self, r):
        """
        On Pipeline, we redirected once and finally get from master with
        readonly client when data is completely moved.
        """
        key = "bar"
        r.set(key, "foo")
        # set read_from_replicas to True
        r.read_from_replicas = True
        primary = r.get_node_from_key(key, False)
        replica = r.get_node_from_key(key, True)
        with r.pipeline() as readwrite_pipe:
            mock_node_resp(primary, "MOCK_FOO")
            if replica is not None:
                moved_error = f"{r.keyslot(key)} {primary.host}:{primary.port}"

                def raise_moved_error():
                    raise MovedError(moved_error)

                mock_node_resp_func(replica, raise_moved_error)
            assert readwrite_pipe.reinitialize_counter == 0
            readwrite_pipe.get(key).get(key)
            assert readwrite_pipe.execute() == ["MOCK_FOO", "MOCK_FOO"]
            if replica is not None:
                # the slot has a replica as well, so MovedError should have
                # occurred. If MovedError occurs, we should see the
                # reinitialize_counter increase.
                assert readwrite_pipe.reinitialize_counter == 1
                conn = replica.redis_connection.connection
                assert conn.read_response.called is True

    def test_readonly_pipeline_from_readonly_client(self, request):
        """
        Test that the pipeline is initialized with readonly mode if the client
        has it enabled
        """
        # Create a cluster with reading from replications
        ro = _get_client(RedisCluster, request, read_from_replicas=True)
        key = "bar"
        ro.set(key, "foo")
        import time

        time.sleep(0.2)
        with ro.pipeline() as readonly_pipe:
            mock_all_nodes_resp(ro, "MOCK_OK")
            assert readonly_pipe.read_from_replicas is True
            assert readonly_pipe.get(key).get(key).execute() == ["MOCK_OK", "MOCK_OK"]
            slot_nodes = ro.nodes_manager.slots_cache[ro.keyslot(key)]
            if len(slot_nodes) > 1:
                executed_on_replica = False
                for node in slot_nodes:
                    if node.server_type == REPLICA:
                        conn = node.redis_connection.connection
                        executed_on_replica = conn.read_response.called
                        if executed_on_replica:
                            break
                assert executed_on_replica is True


@pytest.mark.onlycluster
class TestClusterMonitor:
    def test_wait_command_not_found(self, r):
        "Make sure the wait_for_command func works when command is not found"
        key = "foo"
        node = r.get_node_from_key(key)
        with r.monitor(target_node=node) as m:
            response = wait_for_command(r, m, "nothing", key=key)
            assert response is None

    def test_response_values(self, r):
        db = 0
        key = "foo"
        node = r.get_node_from_key(key)
        with r.monitor(target_node=node) as m:
            r.ping(target_nodes=node)
            response = wait_for_command(r, m, "PING", key=key)
            assert isinstance(response["time"], float)
            assert response["db"] == db
            assert response["client_type"] in ("tcp", "unix")
            assert isinstance(response["client_address"], str)
            assert isinstance(response["client_port"], str)
            assert response["command"] == "PING"

    def test_command_with_quoted_key(self, r):
        key = "{foo}1"
        node = r.get_node_from_key(key)
        with r.monitor(node) as m:
            r.get('{foo}"bar')
            response = wait_for_command(r, m, 'GET {foo}"bar', key=key)
            assert response["command"] == 'GET {foo}"bar'

    def test_command_with_binary_data(self, r):
        key = "{foo}1"
        node = r.get_node_from_key(key)
        with r.monitor(target_node=node) as m:
            byte_string = b"{foo}bar\x92"
            r.get(byte_string)
            response = wait_for_command(r, m, "GET {foo}bar\\x92", key=key)
            assert response["command"] == "GET {foo}bar\\x92"

    def test_command_with_escaped_data(self, r):
        key = "{foo}1"
        node = r.get_node_from_key(key)
        with r.monitor(target_node=node) as m:
            byte_string = b"{foo}bar\\x92"
            r.get(byte_string)
            response = wait_for_command(r, m, "GET {foo}bar\\\\x92", key=key)
            assert response["command"] == "GET {foo}bar\\\\x92"

    def test_flush(self, r):
        r.set("x", "1")
        r.set("z", "1")
        r.flushall()
        assert r.get("x") is None
        assert r.get("y") is None<|MERGE_RESOLUTION|>--- conflicted
+++ resolved
@@ -967,7 +967,7 @@
             == "c8253bae761cb1ecb2b61857d85dfe455a0fec8b"
         )
 
-<<<<<<< HEAD
+    @skip_if_redis_enterprise()
     def test_cluster_nodes_importing_migrating(self, r):
         response = (
             "488ead2fcce24d8c0f158f9172cb1f4a9e040fe5 127.0.0.1:16381@26381 "
@@ -1004,9 +1004,7 @@
         assert node_16381.get("slots") == [["10923", "16383"]]
         assert node_16381.get("migrations") == []
 
-=======
-    @skip_if_redis_enterprise()
->>>>>>> 143107af
+    @skip_if_redis_enterprise()
     def test_cluster_replicate(self, r):
         node = r.get_random_node()
         all_replicas = r.get_replicas()
