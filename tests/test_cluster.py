import pytest
from unittest.mock import call, patch, MagicMock, DEFAULT
from redis import Redis
from redis.cluster import get_node_name, ClusterNode, RedisCluster, \
    NodesManager, PRIMARY, REDIS_CLUSTER_HASH_SLOTS, REPLICA
from redis.commands import CommandsParser
from redis.connection import Connection
from redis.utils import str_if_bytes
from redis.exceptions import (
    AskError,
    ClusterDownError,
    MovedError,
    RedisClusterException,
)
from .conftest import skip_if_not_cluster_mode, _get_client

default_host = "127.0.0.1"
default_port = 7000
default_cluster_slots = [
    [
        0, 8191,
        ['127.0.0.1', 7000, 'node_0'],
        ['127.0.0.1', 7003, 'node_3'],
    ],
    [
        8192, 16383,
        ['127.0.0.1', 7001, 'node_1'],
        ['127.0.0.1', 7002, 'node_2']
    ]
]


def get_mocked_redis_client(func=None, *args, **kwargs):
    """
    Return a stable RedisCluster object that have deterministic
    nodes and slots setup to remove the problem of different IP addresses
    on different installations and machines.
    """
    cluster_slots = kwargs.pop('cluster_slots', default_cluster_slots)
    with patch.object(Redis, 'execute_command') as execute_command_mock:
        def execute_command(*_args, **_kwargs):
            if _args[0] == 'CLUSTER SLOTS':
                mock_cluster_slots = cluster_slots
                return mock_cluster_slots
            elif _args[0] == 'COMMAND':
                return {'get': {'name': 'get', 'arity': 2, 'flags':
                                ['readonly', 'fast'], 'first_key_pos': 1,
                                'last_key_pos': 1, 'step_count': 1}}
            elif _args[1] == 'cluster-require-full-coverage':
                return {'cluster-require-full-coverage': 'yes'}
            elif func is not None:
                return func()
            else:
                return execute_command_mock(*_args, **_kwargs)

        execute_command_mock.side_effect = execute_command

        with patch.object(CommandsParser, 'initialize',
                          autospec=True) as cmd_parser_initialize:

            def cmd_init_mock(self, r):
                self.commands = {'get': {'name': 'get', 'arity': 2,
                                         'flags': ['readonly',
                                                   'fast'],
                                         'first_key_pos': 1,
                                         'last_key_pos': 1,
                                         'step_count': 1}}

            cmd_parser_initialize.side_effect = cmd_init_mock

            return RedisCluster(*args, **kwargs)


def find_node_ip_based_on_port(cluster_client, port):
    for node in cluster_client.get_nodes():
        if node.port == port:
            return node.host


def moved_redirection_helper(request, failover=False):
    """
        Test that the client handles MOVED response after a failover.
        Redirection after a failover means that the redirection address is of a
        replica that was promoted to a primary.

        At first call it should return a MOVED ResponseError that will point
        the client to the next server it should talk to.

        Verify that:
        1. it tries to talk to the redirected node
        2. it updates the slot's primary to the redirected node

        For a failover, also verify:
        3. the redirected node's server type updated to 'primary'
        4. the server type of the previous slot owner updated to 'replica'
        """
    rc = _get_client(RedisCluster, request, flushdb=False)
    slot = 12182
    redirect_node = None
    # Get the current primary that holds this slot
    prev_primary = rc.nodes_manager.get_node_from_slot(slot)
    if failover:
        if len(rc.nodes_manager.slots_cache[slot]) < 2:
            raise RedisClusterException("This test requires to have a replica")
        redirect_node = rc.nodes_manager.slots_cache[slot][1]
    else:
        # Use one of the primaries to be the redirected node
        redirect_node = rc.get_primaries()[0]
    r_host = redirect_node.host
    r_port = redirect_node.port
    with patch.object(Redis, 'parse_response') as parse_response:
        def moved_redirect_effect(connection, *args, **options):
            def ok_response(connection, *args, **options):
                assert connection.host == r_host
                assert connection.port == r_port

                return "MOCK_OK"

            parse_response.side_effect = ok_response
            raise MovedError("{0} {1}:{2}".format(slot, r_host, r_port))

        parse_response.side_effect = moved_redirect_effect
        assert rc.execute_command("SET", "foo", "bar") == "MOCK_OK"
        slot_primary = rc.nodes_manager.slots_cache[slot][0]
        assert slot_primary == redirect_node
        if failover:
            assert rc.get_node(host=r_host, port=r_port).server_type == PRIMARY
            assert prev_primary.server_type == REPLICA


@skip_if_not_cluster_mode()
class TestRedisClusterObj:
    def test_host_port_startup_node(self):
        """
        Test that it is possible to use host & port arguments as startup node
        args
        """
        cluster = get_mocked_redis_client(host=default_host, port=default_port)
        assert cluster.get_node(host=default_host,
                                port=default_port) is not None

    def test_startup_nodes(self):
        """
        Test that it is possible to use startup_nodes
        argument to init the cluster
        """
        port_1 = 7000
        port_2 = 7001
        startup_nodes = [ClusterNode(default_host, port_1),
                         ClusterNode(default_host, port_2)]
        cluster = get_mocked_redis_client(startup_nodes=startup_nodes)
        assert cluster.get_node(host=default_host, port=port_1) is not None \
            and cluster.get_node(host=default_host, port=port_2) is not None

    def test_empty_startup_nodes(self):
        """
        Test that exception is raised when empty providing empty startup_nodes
        """
        with pytest.raises(RedisClusterException) as ex:
            RedisCluster(startup_nodes=[])

        assert str(ex.value).startswith(
            "RedisCluster requires at least one node to discover the "
            "cluster"), str_if_bytes(ex.value)

    def test_from_url(self, r):
        redis_url = "redis://{0}:{1}/0".format(default_host, default_port)
        with patch.object(RedisCluster, 'from_url') as from_url:
            def from_url_mocked(_url, **_kwargs):
                return get_mocked_redis_client(url=_url, **_kwargs)

            from_url.side_effect = from_url_mocked
            cluster = RedisCluster.from_url(redis_url)
        assert cluster.get_node(host=default_host,
                                port=default_port) is not None

    def test_skip_full_coverage_check(self):
        """
        Test if the cluster_require_full_coverage NodeManager method was not
         called with the flag activated
        """
        cluster = get_mocked_redis_client(default_host, default_port,
                                          skip_full_coverage_check=True)
        cluster.nodes_manager.cluster_require_full_coverage = MagicMock()
        assert not cluster.nodes_manager.cluster_require_full_coverage.called

    def test_execute_command_errors(self, r):
        """
        Test that if no key is provided then exception should be raised.
        """
        with pytest.raises(RedisClusterException) as ex:
            r.execute_command("GET")
        assert str(ex.value).startswith("No way to dispatch this command to "
                                        "Redis Cluster. Missing key.")

    @pytest.mark.filterwarnings("ignore:AskError")
    def test_ask_redirection(self, r):
        """
        Test that the server handles ASK response.

        At first call it should return a ASK ResponseError that will point
        the client to the next server it should talk to.

        Important thing to verify is that it tries to talk to the second node.
        """
        redirect_node = r.get_nodes()[0]
        with patch.object(Redis, 'parse_response') as parse_response:
            def ask_redirect_effect(connection, *args, **options):
                def ok_response(connection, *args, **options):
                    assert connection.host == redirect_node.host
                    assert connection.port == redirect_node.port

                    return "MOCK_OK"

                parse_response.side_effect = ok_response
                raise AskError("12182 {0}:{1}".format(redirect_node.host,
                                                      redirect_node.port))

            parse_response.side_effect = ask_redirect_effect

            assert r.execute_command("SET", "foo", "bar") == "MOCK_OK"

    @pytest.mark.filterwarnings("ignore:MovedError")
    def test_moved_redirection(self, request):
        """
        Test that the client handles MOVED response.
        """
        moved_redirection_helper(request, failover=False)

    @pytest.mark.filterwarnings("ignore:MovedError")
    def test_moved_redirection_after_failover(self, request):
        """
        Test that the client handles MOVED response after a failover.
        """
        moved_redirection_helper(request, failover=True)

    @pytest.mark.filterwarnings("ignore:ClusterDownError")
    def test_refresh_using_specific_nodes(self, request):
        """
        Test making calls on specific nodes when the cluster has failed over to
        another node
        """
        node_7006 = ClusterNode(host=default_host, port=7006,
                                server_type=PRIMARY)
        node_7007 = ClusterNode(host=default_host, port=7007,
                                server_type=PRIMARY)
        with patch.object(Redis, 'parse_response') as parse_response:
            with patch.object(NodesManager, 'initialize', autospec=True) as \
                    initialize:
                with patch.multiple(Connection,
                                    send_command=DEFAULT,
                                    connect=DEFAULT,
                                    can_read=DEFAULT) as mocks:
                    # simulate 7006 as a failed node
                    def parse_response_mock(connection, command_name,
                                            **options):
                        if connection.port == 7006:
                            parse_response.failed_calls += 1
                            raise ClusterDownError(
                                'CLUSTERDOWN The cluster is '
                                'down. Use CLUSTER INFO for '
                                'more information')
                        elif connection.port == 7007:
                            parse_response.successful_calls += 1

                    def initialize_mock(self):
                        # start with all slots mapped to 7006
                        self.nodes_cache = {node_7006.name: node_7006}
                        self.slots_cache = {}

                        for i in range(0, 16383):
                            self.slots_cache[i] = [node_7006]

                        # After the first connection fails, a reinitialize
                        # should follow the cluster to 7007
                        def map_7007(self):
                            self.nodes_cache = {
                                node_7007.name: node_7007}
                            self.slots_cache = {}

                            for i in range(0, 16383):
                                self.slots_cache[i] = [node_7007]

                        # Change initialize side effect for the second call
                        initialize.side_effect = map_7007

                    parse_response.side_effect = parse_response_mock
                    parse_response.successful_calls = 0
                    parse_response.failed_calls = 0
                    initialize.side_effect = initialize_mock
                    mocks['can_read'].return_value = False
                    mocks['send_command'].return_value = "MOCK_OK"
                    mocks['connect'].return_value = None
                    with patch.object(CommandsParser, 'initialize',
                                      autospec=True) as cmd_parser_initialize:

                        def cmd_init_mock(self, r):
                            self.commands = {'get': {'name': 'get', 'arity': 2,
                                                     'flags': ['readonly',
                                                               'fast'],
                                                     'first_key_pos': 1,
                                                     'last_key_pos': 1,
                                                     'step_count': 1}}

                        cmd_parser_initialize.side_effect = cmd_init_mock

                        rc = _get_client(
                            RedisCluster, request, flushdb=False)
                        assert len(rc.get_nodes()) == 1
                        assert rc.get_node(node_7006.name) is not None

                        rc.get('foo')

                        # Cluster should now point to 7007, and there should be
                        # one failed and one successful call
                        assert len(rc.get_nodes()) == 1
                        assert rc.get_node(node_7007.name) is not None
                        assert rc.get_node(node_7006.name) is None
                        assert parse_response.failed_calls == 1
                        assert parse_response.successful_calls == 1

    def test_reading_from_replicas_in_round_robin(self):
        with patch.multiple(Connection, send_command=DEFAULT,
                            read_response=DEFAULT, _connect=DEFAULT,
                            can_read=DEFAULT, on_connect=DEFAULT) as mocks:
            with patch.object(Redis, 'parse_response') as parse_response:
                def parse_response_mock_first(connection, *args, **options):
                    # Primary
                    assert connection.port == 7001
                    parse_response.side_effect = parse_response_mock_second
                    return "MOCK_OK"

                def parse_response_mock_second(connection, *args, **options):
                    # Replica
                    assert connection.port == 7002
                    parse_response.side_effect = parse_response_mock_third
                    return "MOCK_OK"

                def parse_response_mock_third(connection, *args, **options):
                    # Primary
                    assert connection.port == 7001
                    return "MOCK_OK"

                # We don't need to create a real cluster connection but we
                # do want RedisCluster.on_connect function to get called,
                # so we'll mock some of the Connection's functions to allow it
                parse_response.side_effect = parse_response_mock_first
                mocks['send_command'].return_value = True
                mocks['read_response'].return_value = "OK"
                mocks['_connect'].return_value = True
                mocks['can_read'].return_value = False
                mocks['on_connect'].return_value = True

                # Create a cluster with reading from replications
                read_cluster = get_mocked_redis_client(host=default_host,
                                                       port=default_port,
                                                       read_from_replicas=True)
                assert read_cluster.read_from_replicas is True
                # Check that we read from the slot's nodes in a round robin
                # matter.
                # 'foo' belongs to slot 12182 and the slot's nodes are:
                # [(127.0.0.1,7001,primary), (127.0.0.1,7002,replica)]
                read_cluster.get("foo")
                read_cluster.get("foo")
                read_cluster.get("foo")
                mocks['send_command'].assert_has_calls([call('READONLY')])

    def test_keyslot(self, r):
        """
        Test that method will compute correct key in all supported cases
        """
        assert r.keyslot("foo") == 12182
        assert r.keyslot("{foo}bar") == 12182
        assert r.keyslot("{foo}") == 12182
        assert r.keyslot(1337) == 4314

        assert r.keyslot(125) == r.keyslot(b"125")
        assert r.keyslot(125) == r.keyslot("\x31\x32\x35")
        assert r.keyslot("大奖") == r.keyslot(b"\xe5\xa4\xa7\xe5\xa5\x96")
        assert r.keyslot(u"大奖") == r.keyslot(b"\xe5\xa4\xa7\xe5\xa5\x96")
        assert r.keyslot(1337.1234) == r.keyslot("1337.1234")
        assert r.keyslot(1337) == r.keyslot("1337")
        assert r.keyslot(b"abc") == r.keyslot("abc")

    def test_get_node_name(self):
        assert get_node_name(default_host, default_port) == \
            "{0}:{1}".format(default_host, default_port)

    def test_all_nodes(self, r):
        """
        Set a list of nodes and it should be possible to iterate over all
        """
        nodes = [node for node in r.nodes_manager.nodes_cache.values()]

        for i, node in enumerate(r.get_nodes()):
            assert node in nodes

    def test_all_nodes_masters(self, r):
        """
        Set a list of nodes with random masters/slaves config and it shold
        be possible to iterate over all of them.
        """
        nodes = [node for node in r.nodes_manager.nodes_cache.values()
                 if node.server_type == PRIMARY]

        for node in r.get_primaries():
            assert node in nodes

    @pytest.mark.filterwarnings("ignore:ClusterDownError")
    def test_cluster_down_overreaches_retry_attempts(self):
        """
        When ClusterDownError is thrown, test that we retry executing the
        command as many times as configured in cluster_error_retry_attempts
        and then raise the exception
        """
        with patch.object(RedisCluster, '_execute_command') as execute_command:
            def raise_cluster_down_error(target_node, *args, **kwargs):
                execute_command.failed_calls += 1
                raise ClusterDownError(
                    'CLUSTERDOWN The cluster is down. Use CLUSTER INFO for '
                    'more information')

            execute_command.side_effect = raise_cluster_down_error

            rc = get_mocked_redis_client(host=default_host, port=default_port)

            with pytest.raises(ClusterDownError):
                rc.get("bar")
                assert execute_command.failed_calls == \
                    rc.cluster_error_retry_attempts

    @pytest.mark.filterwarnings("ignore:ConnectionError")
    def test_connection_error_overreaches_retry_attempts(self):
        """
        When ConnectionError is thrown, test that we retry executing the
        command as many times as configured in cluster_error_retry_attempts
        and then raise the exception
        """
        with patch.object(RedisCluster, '_execute_command') as execute_command:
            def raise_conn_error(target_node, *args, **kwargs):
                execute_command.failed_calls += 1
                raise ConnectionError()

            execute_command.side_effect = raise_conn_error

            rc = get_mocked_redis_client(host=default_host, port=default_port)

            with pytest.raises(ConnectionError):
                rc.get("bar")
                assert execute_command.failed_calls == \
                    rc.cluster_error_retry_attempts


@skip_if_not_cluster_mode()
class TestClusterRedisCommands:
    def test_get_and_set(self, r):
        # get and set can't be tested independently of each other
        assert r.get('a') is None
        byte_string = b'value'
        integer = 5
        unicode_string = chr(3456) + 'abcd' + chr(3421)
        assert r.set('byte_string', byte_string)
        assert r.set('integer', 5)
        assert r.set('unicode_string', unicode_string)
        assert r.get('byte_string') == byte_string
        assert r.get('integer') == str(integer).encode()
        assert r.get('unicode_string').decode('utf-8') == unicode_string

    def test_pubsub_channels_merge_results(self, r):
        nodes = r.get_nodes()
        channels = []
        i = 0
        for node in nodes:
            channel = "foo{0}".format(i)
            # We will create different pubsub clients where each one is
            # connected to a different node
            p = r.pubsub(node)
            p.subscribe(channel)
            b_channel = channel.encode('utf-8')
            channels.append(b_channel)
            # Assert that each node returns only the channel it subscribed to
            assert node.redis_connection.pubsub_channels() == [b_channel]
            i += 1
        # Assert that the cluster's pubsub_channels function returns ALL of
        # the cluster's channels
        result = r.pubsub_channels()
        result.sort()
        assert result == channels

    def test_pubsub_numsub_merge_results(self, r):
        nodes = r.get_nodes()
        channel = "foo"
        b_channel = channel.encode('utf-8')
        for node in nodes:
            # We will create different pubsub clients where each one is
            # connected to a different node
            p = r.pubsub(node)
            p.subscribe(channel)
            # Assert that each node returns that only one client is subscribed
            assert node.redis_connection.pubsub_numsub(channel) == \
                [(b_channel, 1)]
        # Assert that the cluster's pubsub_numsub function returns ALL clients
        # subscribed to this channel in the entire cluster
        assert r.pubsub_numsub(channel) == [(b_channel, len(nodes))]

    def test_pubsub_numpat_merge_results(self, r):
        nodes = r.get_nodes()
        pattern = "foo*"
        for node in nodes:
            # We will create different pubsub clients where each one is
            # connected to a different node
            p = r.pubsub(node)
            p.psubscribe(pattern)
            # Assert that each node returns that only one client is subscribed
            assert node.redis_connection.pubsub_numpat() == 1
        # Assert that the cluster's pubsub_numsub function returns ALL clients
        # subscribed to this channel in the entire cluster
        assert r.pubsub_numpat() == len(nodes)


@skip_if_not_cluster_mode()
class TestNodesManager:
    def test_load_balancer(self, r):
        n_manager = r.nodes_manager
        lb = n_manager.get_read_load_balancer()
        slot_1 = 1257
        slot_2 = 8975
        node_1 = ClusterNode(default_host, 6379, PRIMARY)
        node_2 = ClusterNode(default_host, 6378, REPLICA)
        node_3 = ClusterNode(default_host, 6377, REPLICA)
        node_4 = ClusterNode(default_host, 6376, PRIMARY)
        node_5 = ClusterNode(default_host, 6375, REPLICA)
        n_manager.slots_cache = {
            slot_1: [node_1, node_2, node_3],
            slot_2: [node_4, node_5]
        }
        list1_size = len(n_manager.slots_cache[slot_1])
        list2_size = len(n_manager.slots_cache[slot_2])
        # slot 1
        assert lb.get_server_index(slot_1, list1_size) == 0
        assert lb.get_server_index(slot_1, list1_size) == 1
        assert lb.get_server_index(slot_1, list1_size) == 2
        assert lb.get_server_index(slot_1, list1_size) == 0
        # slot 2
        assert lb.get_server_index(slot_2, list2_size) == 0
        assert lb.get_server_index(slot_2, list2_size) == 1
        assert lb.get_server_index(slot_2, list2_size) == 0

    def test_init_slots_cache_not_all_slots_covered(self):
        """
        Test that if not all slots are covered it should raise an exception
        """
        # Missing slot 5460
        cluster_slots = [
            [0, 5459, ['127.0.0.1', 7000], ['127.0.0.1', 7003]],
            [5461, 10922, ['127.0.0.1', 7001],
             ['127.0.0.1', 7004]],
            [10923, 16383, ['127.0.0.1', 7002],
             ['127.0.0.1', 7005]],
        ]
        with pytest.raises(RedisClusterException) as ex:
            get_mocked_redis_client(host=default_host, port=default_port,
                                    cluster_slots=cluster_slots)
        assert str(ex.value).startswith(
            "All slots are not covered after query all startup_nodes.")

    def test_init_slots_cache_not_require_full_coverage(self):
        """
        When skip_full_coverage_check is set to True and not all slots are
        covered, the cluster initialization should be successful
        """
        # Missing slot 5460
        cluster_slots = [
            [0, 5459, ['127.0.0.1', 7000], ['127.0.0.1', 7003]],
            [5461, 10922, ['127.0.0.1', 7001],
             ['127.0.0.1', 7004]],
            [10923, 16383, ['127.0.0.1', 7002],
             ['127.0.0.1', 7005]],
        ]
        rc = get_mocked_redis_client(host=default_host, port=default_port,
                                     cluster_slots=cluster_slots,
                                     skip_full_coverage_check=True)

        assert 5460 not in rc.nodes_manager.slots_cache

    def test_init_slots_cache(self):
        """
        Test that slots cache can in initialized and all slots are covered
        """
        good_slots_resp = [
            [0, 5460, ['127.0.0.1', 7000], ['127.0.0.2', 7003]],
            [5461, 10922, ['127.0.0.1', 7001], ['127.0.0.2', 7004]],
            [10923, 16383, ['127.0.0.1', 7002], ['127.0.0.2', 7005]],
        ]

        rc = get_mocked_redis_client(host=default_host, port=default_port,
                                     cluster_slots=good_slots_resp)
        n_manager = rc.nodes_manager
        assert len(n_manager.slots_cache) == REDIS_CLUSTER_HASH_SLOTS
        for slot_info in good_slots_resp:
            all_hosts = ['127.0.0.1', '127.0.0.2']
            all_ports = [7000, 7001, 7002, 7003, 7004, 7005]
            slot_start = slot_info[0]
            slot_end = slot_info[1]
            for i in range(slot_start, slot_end + 1):
                assert len(n_manager.slots_cache[i]) == len(slot_info[2:])
                assert n_manager.slots_cache[i][0].host in all_hosts
                assert n_manager.slots_cache[i][1].host in all_hosts
                assert n_manager.slots_cache[i][0].port in all_ports
                assert n_manager.slots_cache[i][1].port in all_ports

        assert len(n_manager.nodes_cache) == 6

    def test_empty_startup_nodes(self):
        """
        It should not be possible to create a node manager with no nodes
        specified
        """
        with pytest.raises(RedisClusterException):
            NodesManager([])

    def test_wrong_startup_nodes_type(self):
        """
        If something other then a list type itteratable is provided it should
        fail
        """
        with pytest.raises(RedisClusterException):
            NodesManager({})

    def test_init_slots_cache_slots_collision(self, request):
        """
        Test that if 2 nodes do not agree on the same slots setup it should
        raise an error. In this test both nodes will say that the first
        slots block should be bound to different servers.
        """
        with patch.object(NodesManager,
                          'create_redis_node') as create_redis_node:
            def create_mocked_redis_node(host, port, **kwargs):
                """
                Helper function to return custom slots cache data from
                different redis nodes
                """
                if port == 7000:
                    result = [
                        [
                            0,
                            5460,
                            ['127.0.0.1', 7000],
                            ['127.0.0.1', 7003],
                        ],
                        [
                            5461,
                            10922,
                            ['127.0.0.1', 7001],
                            ['127.0.0.1', 7004],
                        ],
                    ]

                elif port == 7001:
                    result = [
                        [
                            0,
                            5460,
                            ['127.0.0.1', 7001],
                            ['127.0.0.1', 7003],
                        ],
                        [
                            5461,
                            10922,
                            ['127.0.0.1', 7000],
                            ['127.0.0.1', 7004],
                        ],
                    ]
                else:
                    result = []

                r_node = Redis(
                    host=host,
                    port=port
                )

                orig_execute_command = r_node.execute_command

                def execute_command(*args, **kwargs):
                    if args[0] == 'CLUSTER SLOTS':
                        return result
                    elif args[1] == 'cluster-require-full-coverage':
                        return {'cluster-require-full-coverage': 'yes'}
                    else:
                        return orig_execute_command(*args, **kwargs)

                r_node.execute_command = execute_command
                return r_node

            create_redis_node.side_effect = create_mocked_redis_node

            with pytest.raises(RedisClusterException) as ex:
                node_1 = ClusterNode('127.0.0.1', 7000)
                node_2 = ClusterNode('127.0.0.1', 7001)
                RedisCluster(startup_nodes=[node_1, node_2])
            assert str(ex.value).startswith(
                "startup_nodes could not agree on a valid slots cache"), str(
                ex.value)

    def test_cluster_one_instance(self):
        """
        If the cluster exists of only 1 node then there is some hacks that must
        be validated they work.
        """
        node = ClusterNode(default_host, default_port)
        cluster_slots = [[0, 16383, ['', default_port]]]
        rc = get_mocked_redis_client(startup_nodes=[node],
                                     cluster_slots=cluster_slots)

        n = rc.nodes_manager
        assert len(n.nodes_cache) == 1
        n_node = rc.get_node(node_name=node.name)
        assert n_node is not None
        assert n_node == node
        assert n_node.server_type == PRIMARY
        assert len(n.slots_cache) == REDIS_CLUSTER_HASH_SLOTS
        for i in range(0, REDIS_CLUSTER_HASH_SLOTS):
            assert n.slots_cache[i] == [n_node]

    def test_init_with_down_node(self):
        """
        If I can't connect to one of the nodes, everything should still work.
        But if I can't connect to any of the nodes, exception should be thrown.
        """
        with patch.object(NodesManager,
                          'create_redis_node') as create_redis_node:
            def create_mocked_redis_node(host, port, **kwargs):
                if port == 7000:
                    raise ConnectionError('mock connection error for 7000')

                r_node = Redis(host=host, port=port, decode_responses=True)

                def execute_command(*args, **kwargs):
                    if args[0] == 'CLUSTER SLOTS':
                        return [
                            [
                                0, 8191,
                                ['127.0.0.1', 7001, 'node_1'],
                            ],
                            [
                                8192, 16383,
                                ['127.0.0.1', 7002, 'node_2'],
                            ]
                        ]
<<<<<<< HEAD
                    elif args[0] == 'COMMAND':
                        return {}
=======
>>>>>>> 6b4adf99
                    elif args[1] == 'cluster-require-full-coverage':
                        return {'cluster-require-full-coverage': 'yes'}

                r_node.execute_command = execute_command

                return r_node

            create_redis_node.side_effect = create_mocked_redis_node

            node_1 = ClusterNode('127.0.0.1', 7000)
            node_2 = ClusterNode('127.0.0.1', 7001)

            # If all startup nodes fail to connect, connection error should be
            # thrown
            with pytest.raises(RedisClusterException) as e:
                RedisCluster(startup_nodes=[node_1])
            assert 'Redis Cluster cannot be connected' in str(e.value)

            with patch.object(CommandsParser, 'initialize',
                              autospec=True) as cmd_parser_initialize:

                def cmd_init_mock(self, r):
                    self.commands = {'get': {'name': 'get', 'arity': 2,
                                             'flags': ['readonly',
                                                       'fast'],
                                             'first_key_pos': 1,
                                             'last_key_pos': 1,
                                             'step_count': 1}}

                cmd_parser_initialize.side_effect = cmd_init_mock
                # When at least one startup node is reachable, the cluster
                # initialization should succeeds
                rc = RedisCluster(startup_nodes=[node_1, node_2])
                assert rc.get_node(host=default_host, port=7001) is not None
                assert rc.get_node(host=default_host, port=7002) is not None<|MERGE_RESOLUTION|>--- conflicted
+++ resolved
@@ -42,10 +42,6 @@
             if _args[0] == 'CLUSTER SLOTS':
                 mock_cluster_slots = cluster_slots
                 return mock_cluster_slots
-            elif _args[0] == 'COMMAND':
-                return {'get': {'name': 'get', 'arity': 2, 'flags':
-                                ['readonly', 'fast'], 'first_key_pos': 1,
-                                'last_key_pos': 1, 'step_count': 1}}
             elif _args[1] == 'cluster-require-full-coverage':
                 return {'cluster-require-full-coverage': 'yes'}
             elif func is not None:
@@ -150,7 +146,7 @@
                          ClusterNode(default_host, port_2)]
         cluster = get_mocked_redis_client(startup_nodes=startup_nodes)
         assert cluster.get_node(host=default_host, port=port_1) is not None \
-            and cluster.get_node(host=default_host, port=port_2) is not None
+               and cluster.get_node(host=default_host, port=port_2) is not None
 
     def test_empty_startup_nodes(self):
         """
@@ -384,7 +380,7 @@
 
     def test_get_node_name(self):
         assert get_node_name(default_host, default_port) == \
-            "{0}:{1}".format(default_host, default_port)
+               "{0}:{1}".format(default_host, default_port)
 
     def test_all_nodes(self, r):
         """
@@ -427,7 +423,7 @@
             with pytest.raises(ClusterDownError):
                 rc.get("bar")
                 assert execute_command.failed_calls == \
-                    rc.cluster_error_retry_attempts
+                       rc.cluster_error_retry_attempts
 
     @pytest.mark.filterwarnings("ignore:ConnectionError")
     def test_connection_error_overreaches_retry_attempts(self):
@@ -448,7 +444,7 @@
             with pytest.raises(ConnectionError):
                 rc.get("bar")
                 assert execute_command.failed_calls == \
-                    rc.cluster_error_retry_attempts
+                       rc.cluster_error_retry_attempts
 
 
 @skip_if_not_cluster_mode()
@@ -498,7 +494,7 @@
             p.subscribe(channel)
             # Assert that each node returns that only one client is subscribed
             assert node.redis_connection.pubsub_numsub(channel) == \
-                [(b_channel, 1)]
+                   [(b_channel, 1)]
         # Assert that the cluster's pubsub_numsub function returns ALL clients
         # subscribed to this channel in the entire cluster
         assert r.pubsub_numsub(channel) == [(b_channel, len(nodes))]
@@ -747,11 +743,7 @@
                                 ['127.0.0.1', 7002, 'node_2'],
                             ]
                         ]
-<<<<<<< HEAD
-                    elif args[0] == 'COMMAND':
-                        return {}
-=======
->>>>>>> 6b4adf99
+
                     elif args[1] == 'cluster-require-full-coverage':
                         return {'cluster-require-full-coverage': 'yes'}
 
