--- conflicted
+++ resolved
@@ -266,7 +266,6 @@
         self.client.zadd('a', **{'1': 1})
         self.assertEquals(self.client.type('a'), 'zset')
 
-<<<<<<< HEAD
     def test_watch(self):
         self.client.set("a", 1)
         self.client.set("b", 2)
@@ -297,8 +296,6 @@
     def test_unwatch(self):
         self.assertEquals(self.client.unwatch(), True)
 
-=======
->>>>>>> 96419683
     # LISTS
     def make_list(self, name, l):
         for i in l:
