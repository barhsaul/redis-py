<<<<<<< HEAD
import pytest
from .conftest import wait_for_command
=======
from .conftest import (
    skip_if_redis_enterprise,
    skip_ifnot_redis_enterprise,
    wait_for_command
)
>>>>>>> 9235a72f


@pytest.mark.onlynoncluster
class TestMonitor:
    def test_wait_command_not_found(self, r):
        "Make sure the wait_for_command func works when command is not found"
        with r.monitor() as m:
            response = wait_for_command(r, m, 'nothing')
            assert response is None

    def test_response_values(self, r):
        db = r.connection_pool.connection_kwargs.get('db', 0)
        with r.monitor() as m:
            r.ping()
            response = wait_for_command(r, m, 'PING')
            assert isinstance(response['time'], float)
            assert response['db'] == db
            assert response['client_type'] in ('tcp', 'unix')
            assert isinstance(response['client_address'], str)
            assert isinstance(response['client_port'], str)
            assert response['command'] == 'PING'

    def test_command_with_quoted_key(self, r):
        with r.monitor() as m:
            r.get('foo"bar')
            response = wait_for_command(r, m, 'GET foo"bar')
            assert response['command'] == 'GET foo"bar'

    def test_command_with_binary_data(self, r):
        with r.monitor() as m:
            byte_string = b'foo\x92'
            r.get(byte_string)
            response = wait_for_command(r, m, 'GET foo\\x92')
            assert response['command'] == 'GET foo\\x92'

    def test_command_with_escaped_data(self, r):
        with r.monitor() as m:
            byte_string = b'foo\\x92'
            r.get(byte_string)
            response = wait_for_command(r, m, 'GET foo\\\\x92')
            assert response['command'] == 'GET foo\\\\x92'

    @skip_if_redis_enterprise
    def test_lua_script(self, r):
        with r.monitor() as m:
            script = 'return redis.call("GET", "foo")'
            assert r.eval(script, 0) is None
            response = wait_for_command(r, m, 'GET foo')
            assert response['command'] == 'GET foo'
            assert response['client_type'] == 'lua'
            assert response['client_address'] == 'lua'
            assert response['client_port'] == ''

    @skip_ifnot_redis_enterprise
    def test_lua_script_in_enterprise(self, r):
        with r.monitor() as m:
            script = 'return redis.call("GET", "foo")'
            assert r.eval(script, 0) is None
            response = wait_for_command(r, m, 'GET foo')
            assert response is None<|MERGE_RESOLUTION|>--- conflicted
+++ resolved
@@ -1,13 +1,9 @@
-<<<<<<< HEAD
 import pytest
-from .conftest import wait_for_command
-=======
 from .conftest import (
     skip_if_redis_enterprise,
     skip_ifnot_redis_enterprise,
     wait_for_command
 )
->>>>>>> 9235a72f
 
 
 @pytest.mark.onlynoncluster
