--- conflicted
+++ resolved
@@ -2248,19 +2248,11 @@
         r['door:3'] = 'd3'
         r.rpush('a', '2', '3', '1')
         assert r.sort('a', get=('user:*', 'door:*', '#'), groups=True) == \
-<<<<<<< HEAD
-            [
-            (b'u1', b'd1', b'1'),
-            (b'u2', b'd2', b'2'),
-            (b'u3', b'd3', b'3')
-        ]
-=======
                [
                    (b'u1', b'd1', b'1'),
                    (b'u2', b'd2', b'2'),
                    (b'u3', b'd3', b'3')
                ]
->>>>>>> 9ed5cd78
 
     def test_sort_desc(self, r):
         r.rpush('a', '2', '3', '1')
@@ -2419,11 +2411,7 @@
 
         r.geoadd('barcelona', *values)
         assert r.geohash('barcelona', 'place1', 'place2', 'place3') == \
-<<<<<<< HEAD
-            ['sp3e9yg3kd0', 'sp3e9cbc3t0', None]
-=======
                ['sp3e9yg3kd0', 'sp3e9cbc3t0', None]
->>>>>>> 9ed5cd78
 
     @skip_unless_arch_bits(64)
     @skip_if_server_version_lt('3.2.0')
@@ -2434,13 +2422,8 @@
         r.geoadd('barcelona', *values)
         # redis uses 52 bits precision, hereby small errors may be introduced.
         assert r.geopos('barcelona', 'place1', 'place2') == \
-<<<<<<< HEAD
-            [(2.19093829393386841, 41.43379028184083523),
-             (2.18737632036209106, 41.40634178640635099)]
-=======
                [(2.19093829393386841, 41.43379028184083523),
                 (2.18737632036209106, 41.40634178640635099)]
->>>>>>> 9ed5cd78
 
     @skip_if_server_version_lt('4.0.0')
     def test_geopos_no_value(self, r):
@@ -2623,11 +2606,7 @@
 
         r.geoadd('barcelona', *values)
         assert r.georadius('barcelona', 2.191, 41.433, 1, unit='km') == \
-<<<<<<< HEAD
-            [b'place1']
-=======
                [b'place1']
->>>>>>> 9ed5cd78
 
     @skip_unless_arch_bits(64)
     @skip_if_server_version_lt('3.2.0')
@@ -2641,20 +2620,6 @@
         # function.
         assert r.georadius('barcelona', 2.191, 41.433, 1, unit='km',
                            withdist=True, withcoord=True, withhash=True) == \
-<<<<<<< HEAD
-            [[b'place1', 0.0881, 3471609698139488,
-              (2.19093829393386841, 41.43379028184083523)]]
-
-        assert r.georadius('barcelona', 2.191, 41.433, 1, unit='km',
-                           withdist=True, withcoord=True) == \
-            [[b'place1', 0.0881,
-              (2.19093829393386841, 41.43379028184083523)]]
-
-        assert r.georadius('barcelona', 2.191, 41.433, 1, unit='km',
-                           withhash=True, withcoord=True) == \
-            [[b'place1', 3471609698139488,
-              (2.19093829393386841, 41.43379028184083523)]]
-=======
                [[b'place1', 0.0881, 3471609698139488,
                  (2.19093829393386841, 41.43379028184083523)]]
 
@@ -2667,7 +2632,6 @@
                            withhash=True, withcoord=True) == \
                [[b'place1', 3471609698139488,
                  (2.19093829393386841, 41.43379028184083523)]]
->>>>>>> 9ed5cd78
 
         # test no values.
         assert r.georadius('barcelona', 2, 1, 1, unit='km',
@@ -2680,11 +2644,7 @@
 
         r.geoadd('barcelona', *values)
         assert r.georadius('barcelona', 2.191, 41.433, 3000, count=1) == \
-<<<<<<< HEAD
-            [b'place1']
-=======
                [b'place1']
->>>>>>> 9ed5cd78
 
     @skip_if_server_version_lt('3.2.0')
     def test_georadius_sort(self, r):
@@ -2693,15 +2653,9 @@
 
         r.geoadd('barcelona', *values)
         assert r.georadius('barcelona', 2.191, 41.433, 3000, sort='ASC') == \
-<<<<<<< HEAD
-            [b'place1', b'place2']
-        assert r.georadius('barcelona', 2.191, 41.433, 3000, sort='DESC') == \
-            [b'place2', b'place1']
-=======
                [b'place1', b'place2']
         assert r.georadius('barcelona', 2.191, 41.433, 3000, sort='DESC') == \
                [b'place2', b'place1']
->>>>>>> 9ed5cd78
 
     @skip_if_server_version_lt('3.2.0')
     def test_georadius_store(self, r):
@@ -2732,27 +2686,16 @@
 
         r.geoadd('barcelona', *values)
         assert r.georadiusbymember('barcelona', 'place1', 4000) == \
-<<<<<<< HEAD
-            [b'\x80place2', b'place1']
-=======
                [b'\x80place2', b'place1']
->>>>>>> 9ed5cd78
         assert r.georadiusbymember('barcelona', 'place1', 10) == [b'place1']
 
         assert r.georadiusbymember('barcelona', 'place1', 4000,
                                    withdist=True, withcoord=True,
                                    withhash=True) == \
-<<<<<<< HEAD
-            [[b'\x80place2', 3067.4157, 3471609625421029,
-              (2.187376320362091, 41.40634178640635)],
-             [b'place1', 0.0, 3471609698139488,
-             (2.1909382939338684, 41.433790281840835)]]
-=======
                [[b'\x80place2', 3067.4157, 3471609625421029,
                  (2.187376320362091, 41.40634178640635)],
                 [b'place1', 0.0, 3471609698139488,
                  (2.1909382939338684, 41.433790281840835)]]
->>>>>>> 9ed5cd78
 
     @skip_if_server_version_lt('5.0.0')
     def test_xack(self, r):
