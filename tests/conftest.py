from redis.backoff import NoBackoff
from redis.retry import Retry
import pytest
import random
import redis
import time
from distutils.version import LooseVersion
from redis.connection import parse_url
from redis.exceptions import RedisClusterException
from unittest.mock import Mock
from urllib.parse import urlparse

REDIS_INFO = {}
default_redis_url = "redis://localhost:6379/9"

default_redismod_url = "redis://localhost:36379"
default_cluster_nodes = 6


def pytest_addoption(parser):
    parser.addoption('--redis-url', default=default_redis_url,
                     action="store",
                     help="Redis connection string,"
                          " defaults to `%(default)s`")

    parser.addoption('--redismod-url', default=default_redismod_url,
                     action="store",
                     help="Connection string to redis server"
                          " with loaded modules,"
                          " defaults to `%(default)s`")

    parser.addoption('--redis-cluster-nodes', default=default_cluster_nodes,
                     action="store",
                     help="The number of cluster nodes that need to be "
                          "available before the test can start,"
                          " defaults to `%(default)s`")


def _get_info(redis_url):
    client = redis.Redis.from_url(redis_url)
    info = client.info()
    if 'dping' in client.__commands__:
        info["enterprise"] = True
    else:
        info["enterprise"] = False
    client.connection_pool.disconnect()
    return info


def pytest_sessionstart(session):
    redis_url = session.config.getoption("--redis-url")
    info = _get_info(redis_url)
    version = info["redis_version"]
    arch_bits = info["arch_bits"]
    cluster_enabled = info["cluster_enabled"]
    REDIS_INFO["version"] = version
    REDIS_INFO["arch_bits"] = arch_bits
<<<<<<< HEAD
    REDIS_INFO["cluster_enabled"] = cluster_enabled

    # module info
    markers = session.config.getoption("-m")
    if 'redismod' in markers and 'not redismod' not in markers:
        redismod_url = session.config.getoption("--redismod-url")
        info = _get_info(redismod_url)
        REDIS_INFO["modules"] = info["modules"]

    if cluster_enabled:
        cluster_nodes = session.config.getoption("--redis-cluster-nodes")
        wait_for_cluster_creation(redis_url, cluster_nodes)


def wait_for_cluster_creation(redis_url, cluster_nodes, timeout=20):
    """
    Waits for the cluster creation to complete.
    As soon as all :cluster_nodes: nodes become available, the cluster will be
    considered ready.
    :param redis_url: the cluster's url, e.g. redis://localhost:16379/0
    :param cluster_nodes: The number of nodes in the cluster
    :param timeout: the amount of time to wait (in seconds)
    """
    now = time.time()
    end_time = now + timeout
    client = None
    print("Waiting for {0} cluster nodes to become available".
          format(cluster_nodes))
    while now < end_time:
        try:
            client = redis.RedisCluster.from_url(redis_url)
            if len(client.get_nodes()) == cluster_nodes:
                print("All nodes are available!")
                break
        except RedisClusterException:
            pass
        time.sleep(1)
        now = time.time()
    if now >= end_time:
        available_nodes = 0 if client is None else len(client.get_nodes())
        raise RedisClusterException(
            "The cluster did not become available after {0} seconds. "
            "Only {1} nodes out of {2} are available".format(
                timeout, available_nodes, cluster_nodes))
=======
    REDIS_INFO["enterprise"] = info["enterprise"]

    # module info, if the second redis is running
    try:
        redismod_url = session.config.getoption("--redismod-url")
        info = _get_info(redismod_url)
        REDIS_INFO["modules"] = info["modules"]
    except redis.exceptions.ConnectionError:
        pass
    except KeyError:
        pass
>>>>>>> 9235a72f


def skip_if_server_version_lt(min_version):
    redis_version = REDIS_INFO["version"]
    check = LooseVersion(redis_version) < LooseVersion(min_version)
    return pytest.mark.skipif(
        check,
        reason="Redis version required >= {}".format(min_version))


def skip_if_server_version_gte(min_version):
    redis_version = REDIS_INFO["version"]
    check = LooseVersion(redis_version) >= LooseVersion(min_version)
    return pytest.mark.skipif(
        check,
        reason="Redis version required < {}".format(min_version))


def skip_unless_arch_bits(arch_bits):
    return pytest.mark.skipif(REDIS_INFO["arch_bits"] != arch_bits,
                              reason="server is not {}-bit".format(arch_bits))


def skip_ifmodversion_lt(min_version: str, module_name: str):
<<<<<<< HEAD
    modules = REDIS_INFO.get("modules")
    if modules is None or modules == []:
=======
    try:
        modules = REDIS_INFO["modules"]
    except KeyError:
        return pytest.mark.skipif(True,
                                  reason="Redis server does not have modules")
    if modules == []:
>>>>>>> 9235a72f
        return pytest.mark.skipif(True, reason="No redis modules found")

    for j in modules:
        if module_name == j.get('name'):
            version = j.get('ver')
            mv = int(min_version.replace(".", ""))
            check = version < mv
            return pytest.mark.skipif(check, reason="Redis module version")

    raise AttributeError("No redis module named {}".format(module_name))


def skip_if_redis_enterprise(func):
    check = REDIS_INFO["enterprise"] is True
    return pytest.mark.skipif(check, reason="Redis enterprise"
                              )


def skip_ifnot_redis_enterprise(func):
    check = REDIS_INFO["enterprise"] is False
    return pytest.mark.skipif(check, reason="Redis enterprise")


def _get_client(cls, request, single_connection_client=True, flushdb=True,
                from_url=None,
                **kwargs):
    """
    Helper for fixtures or tests that need a Redis client

    Uses the "--redis-url" command line argument for connection info. Unlike
    ConnectionPool.from_url, keyword arguments to this function override
    values specified in the URL.
    """
    if from_url is None:
        redis_url = request.config.getoption("--redis-url")
    else:
        redis_url = from_url
    cluster_mode = REDIS_INFO["cluster_enabled"]
    if not cluster_mode:
        url_options = parse_url(redis_url)
        url_options.update(kwargs)
        pool = redis.ConnectionPool(**url_options)
        client = cls(connection_pool=pool)
    else:
        client = redis.RedisCluster.from_url(redis_url, **kwargs)
        single_connection_client = False
    if single_connection_client:
        client = client.client()
    if request:
        def teardown():
            if not cluster_mode:
                if flushdb:
                    try:
                        client.flushdb()
                    except redis.ConnectionError:
                        # handle cases where a test disconnected a client
                        # just manually retry the flushdb
                        client.flushdb()
                client.close()
                client.connection_pool.disconnect()
            else:
                cluster_teardown(client, flushdb)
        request.addfinalizer(teardown)
    return client


def cluster_teardown(client, flushdb):
    if flushdb:
        try:
            client.flushdb(target_nodes='primaries')
        except redis.ConnectionError:
            # handle cases where a test disconnected a client
            # just manually retry the flushdb
            client.flushdb(target_nodes='primaries')
    client.close()
    client.disconnect_connection_pools()


# specifically set to the zero database, because creating
# an index on db != 0 raises a ResponseError in redis
@pytest.fixture()
def modclient(request, **kwargs):
    rmurl = request.config.getoption('--redismod-url')
    with _get_client(redis.Redis, request, from_url=rmurl,
                     decode_responses=True, **kwargs) as client:
        yield client


@pytest.fixture()
def r(request):
    with _get_client(redis.Redis, request) as client:
        yield client


@pytest.fixture()
def r_timeout(request):
    with _get_client(redis.Redis, request, socket_timeout=1) as client:
        yield client


@pytest.fixture()
def r2(request):
    "A second client for tests that need multiple"
    with _get_client(redis.Redis, request) as client:
        yield client


def _gen_cluster_mock_resp(r, response):
    connection = Mock()
    connection.retry = Retry(NoBackoff(), 0)
    connection.read_response.return_value = response
    r.connection = connection
    return r


@pytest.fixture()
def mock_cluster_resp_ok(request, **kwargs):
    r = _get_client(redis.Redis, request, **kwargs)
    return _gen_cluster_mock_resp(r, 'OK')


@pytest.fixture()
def mock_cluster_resp_int(request, **kwargs):
    r = _get_client(redis.Redis, request, **kwargs)
    return _gen_cluster_mock_resp(r, '2')


@pytest.fixture()
def mock_cluster_resp_info(request, **kwargs):
    r = _get_client(redis.Redis, request, **kwargs)
    response = ('cluster_state:ok\r\ncluster_slots_assigned:16384\r\n'
                'cluster_slots_ok:16384\r\ncluster_slots_pfail:0\r\n'
                'cluster_slots_fail:0\r\ncluster_known_nodes:7\r\n'
                'cluster_size:3\r\ncluster_current_epoch:7\r\n'
                'cluster_my_epoch:2\r\ncluster_stats_messages_sent:170262\r\n'
                'cluster_stats_messages_received:105653\r\n')
    return _gen_cluster_mock_resp(r, response)


@pytest.fixture()
def mock_cluster_resp_nodes(request, **kwargs):
    r = _get_client(redis.Redis, request, **kwargs)
    response = ('c8253bae761cb1ecb2b61857d85dfe455a0fec8b 172.17.0.7:7006 '
                'slave aa90da731f673a99617dfe930306549a09f83a6b 0 '
                '1447836263059 5 connected\n'
                '9bd595fe4821a0e8d6b99d70faa660638a7612b3 172.17.0.7:7008 '
                'master - 0 1447836264065 0 connected\n'
                'aa90da731f673a99617dfe930306549a09f83a6b 172.17.0.7:7003 '
                'myself,master - 0 0 2 connected 5461-10922\n'
                '1df047e5a594f945d82fc140be97a1452bcbf93e 172.17.0.7:7007 '
                'slave 19efe5a631f3296fdf21a5441680f893e8cc96ec 0 '
                '1447836262556 3 connected\n'
                '4ad9a12e63e8f0207025eeba2354bcf4c85e5b22 172.17.0.7:7005 '
                'master - 0 1447836262555 7 connected 0-5460\n'
                '19efe5a631f3296fdf21a5441680f893e8cc96ec 172.17.0.7:7004 '
                'master - 0 1447836263562 3 connected 10923-16383\n'
                'fbb23ed8cfa23f17eaf27ff7d0c410492a1093d6 172.17.0.7:7002 '
                'master,fail - 1447829446956 1447829444948 1 disconnected\n'
                )
    return _gen_cluster_mock_resp(r, response)


@pytest.fixture()
def mock_cluster_resp_slaves(request, **kwargs):
    r = _get_client(redis.Redis, request, **kwargs)
    response = ("['1df047e5a594f945d82fc140be97a1452bcbf93e 172.17.0.7:7007 "
                "slave 19efe5a631f3296fdf21a5441680f893e8cc96ec 0 "
                "1447836789290 3 connected']")
    return _gen_cluster_mock_resp(r, response)


@pytest.fixture(scope="session")
def master_host(request):
    url = request.config.getoption("--redis-url")
    parts = urlparse(url)
    yield parts.hostname, parts.port


@pytest.fixture(scope="session")
def master_port(request):
    url = request.config.getoption("--redis-url")
    parts = urlparse(url)
    yield parts.port


def wait_for_command(client, monitor, command):
    # issue a command with a key name that's local to this process.
    # if we find a command with our key before the command we're waiting
    # for, something went wrong
    redis_version = REDIS_INFO["version"]
    if LooseVersion(redis_version) >= LooseVersion('5.0.0'):
        id_str = str(client.client_id())
    else:
        id_str = '%08x' % random.randrange(2**32)
    key = '__REDIS-PY-%s__' % id_str
    client.get(key)
    while True:
        monitor_response = monitor.next_command()
        if command in monitor_response['command']:
            return monitor_response
        if key in monitor_response['command']:
            return None<|MERGE_RESOLUTION|>--- conflicted
+++ resolved
@@ -10,6 +10,7 @@
 from unittest.mock import Mock
 from urllib.parse import urlparse
 
+
 REDIS_INFO = {}
 default_redis_url = "redis://localhost:6379/9"
 
@@ -55,15 +56,18 @@
     cluster_enabled = info["cluster_enabled"]
     REDIS_INFO["version"] = version
     REDIS_INFO["arch_bits"] = arch_bits
-<<<<<<< HEAD
     REDIS_INFO["cluster_enabled"] = cluster_enabled
-
-    # module info
-    markers = session.config.getoption("-m")
-    if 'redismod' in markers and 'not redismod' not in markers:
+    REDIS_INFO["enterprise"] = info["enterprise"]
+
+    # module info, if the second redis is running
+    try:
         redismod_url = session.config.getoption("--redismod-url")
         info = _get_info(redismod_url)
         REDIS_INFO["modules"] = info["modules"]
+    except redis.exceptions.ConnectionError:
+        pass
+    except KeyError:
+        pass
 
     if cluster_enabled:
         cluster_nodes = session.config.getoption("--redis-cluster-nodes")
@@ -100,19 +104,6 @@
             "The cluster did not become available after {0} seconds. "
             "Only {1} nodes out of {2} are available".format(
                 timeout, available_nodes, cluster_nodes))
-=======
-    REDIS_INFO["enterprise"] = info["enterprise"]
-
-    # module info, if the second redis is running
-    try:
-        redismod_url = session.config.getoption("--redismod-url")
-        info = _get_info(redismod_url)
-        REDIS_INFO["modules"] = info["modules"]
-    except redis.exceptions.ConnectionError:
-        pass
-    except KeyError:
-        pass
->>>>>>> 9235a72f
 
 
 def skip_if_server_version_lt(min_version):
@@ -137,17 +128,12 @@
 
 
 def skip_ifmodversion_lt(min_version: str, module_name: str):
-<<<<<<< HEAD
-    modules = REDIS_INFO.get("modules")
-    if modules is None or modules == []:
-=======
     try:
         modules = REDIS_INFO["modules"]
     except KeyError:
         return pytest.mark.skipif(True,
                                   reason="Redis server does not have modules")
     if modules == []:
->>>>>>> 9235a72f
         return pytest.mark.skipif(True, reason="No redis modules found")
 
     for j in modules:
@@ -326,13 +312,6 @@
     yield parts.hostname, parts.port
 
 
-@pytest.fixture(scope="session")
-def master_port(request):
-    url = request.config.getoption("--redis-url")
-    parts = urlparse(url)
-    yield parts.port
-
-
 def wait_for_command(client, monitor, command):
     # issue a command with a key name that's local to this process.
     # if we find a command with our key before the command we're waiting
